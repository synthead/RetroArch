/*  RetroArch - A frontend for libretro.
 *  Copyright (C) 2010-2014 - Hans-Kristian Arntzen
 *  Copyright (C) 2011-2016 - Daniel De Matteis
 * 
 *  RetroArch is free software: you can redistribute it and/or modify it under the terms
 *  of the GNU General Public License as published by the Free Software Found-
 *  ation, either version 3 of the License, or (at your option) any later version.
 *
 *  RetroArch is distributed in the hope that it will be useful, but WITHOUT ANY WARRANTY;
 *  without even the implied warranty of MERCHANTABILITY or FITNESS FOR A PARTICULAR
 *  PURPOSE.  See the GNU General Public License for more details.
 *
 *  You should have received a copy of the GNU General Public License along with RetroArch.
 *  If not, see <http://www.gnu.org/licenses/>.
 */

#include <string.h>

#ifdef HAVE_CONFIG_H
#include "../config.h"
#endif

#ifdef HAVE_NETWORKGAMEPAD
#include "input_remote.h"
#endif

#include "input_driver.h"
#include "input_keyboard.h"
#include "input_remapping.h"

#include "../configuration.h"
#include "../driver.h"
#include "../retroarch.h"
#include "../runloop.h"
#include "../movie.h"
#include "../list_special.h"
#include "../verbosity.h"
#include "../command.h"

static const input_driver_t *input_drivers[] = {
#ifdef __CELLOS_LV2__
   &input_ps3,
#endif
#if defined(SN_TARGET_PSP2) || defined(PSP) || defined(VITA)
   &input_psp,
#endif
#if defined(_3DS)
   &input_ctr,
#endif
#if defined(HAVE_SDL) || defined(HAVE_SDL2)
   &input_sdl,
#endif
#ifdef HAVE_DINPUT
   &input_dinput,
#endif
#ifdef HAVE_X11
   &input_x,
#endif
#ifdef XENON
   &input_xenon360,
#endif
#if defined(HAVE_XINPUT2) || defined(HAVE_XINPUT_XBOX1)
   &input_xinput,
#endif
#ifdef GEKKO
   &input_gx,
#endif
#ifdef WIIU
   &input_wiiu,
#endif
#ifdef ANDROID
   &input_android,
#endif
#ifdef HAVE_UDEV
   &input_udev,
#endif
#if defined(__linux__) && !defined(ANDROID)
   &input_linuxraw,
#endif
#if defined(HAVE_COCOA) || defined(HAVE_COCOATOUCH)
   &input_cocoa,
#endif
#ifdef __QNX__
   &input_qnx,
#endif
#ifdef EMSCRIPTEN
   &input_rwebinput,
#endif
   &input_null,
   NULL,
};

typedef struct turbo_buttons turbo_buttons_t;

/* Turbo support. */
struct turbo_buttons
{
   bool frame_enable[MAX_USERS];
   uint16_t enable[MAX_USERS];
   unsigned count;
};

static turbo_buttons_t input_driver_turbo_btns;
#ifdef HAVE_COMMAND
static command_t *input_driver_command            = NULL;
#endif
#ifdef HAVE_NETWORKGAMEPAD
static input_remote_t *input_driver_remote        = NULL;
#endif
const input_driver_t *current_input               = NULL;
void *current_input_data                          = NULL;
static bool input_driver_block_hotkey             = false;
static bool input_driver_block_libretro_input     = false;
static bool input_driver_osk_enabled              = false;
static bool input_driver_nonblock_state           = false;
static bool input_driver_flushing_input           = false;
static bool input_driver_data_own                 = false;

/**
 * input_driver_find_handle:
 * @idx                : index of driver to get handle to.
 *
 * Returns: handle to input driver at index. Can be NULL
 * if nothing found.
 **/
const void *input_driver_find_handle(int idx)
{
   const void *drv = input_drivers[idx];
   if (!drv)
      return NULL;
   return drv;
}

/**
 * input_driver_find_ident:
 * @idx                : index of driver to get handle to.
 *
 * Returns: Human-readable identifier of input driver at index. Can be NULL
 * if nothing found.
 **/
const char *input_driver_find_ident(int idx)
{
   const input_driver_t *drv = input_drivers[idx];
   if (!drv)
      return NULL;
   return drv->ident;
}

/**
 * config_get_input_driver_options:
 *
 * Get an enumerated list of all input driver names, separated by '|'.
 *
 * Returns: string listing of all input driver names, separated by '|'.
 **/
const char* config_get_input_driver_options(void)
{
   return char_list_new_special(STRING_LIST_INPUT_DRIVERS, NULL);
}

const input_driver_t *input_get_ptr(void)
{
   return current_input;
}

const input_driver_t **input_get_double_ptr(void)
{
   return &current_input;
}

/**
 * input_driver_set_rumble_state:
 * @port               : User number.
 * @effect             : Rumble effect.
 * @strength           : Strength of rumble effect.
 *
 * Sets the rumble state.
 * Used by RETRO_ENVIRONMENT_GET_RUMBLE_INTERFACE.
 **/
bool input_driver_set_rumble_state(unsigned port,
      enum retro_rumble_effect effect, uint16_t strength)
{
   if (!current_input || !current_input->set_rumble)
      return false;
   return current_input->set_rumble(current_input_data,
         port, effect, strength);
}

const input_device_driver_t *input_driver_get_joypad_driver(void)
{
   if (!current_input || !current_input->get_joypad_driver)
      return NULL;
   return current_input->get_joypad_driver(current_input_data);
}

const input_device_driver_t *input_driver_get_sec_joypad_driver(void)
{
    if (!current_input || !current_input->get_sec_joypad_driver)
       return NULL;
    return current_input->get_sec_joypad_driver(current_input_data);
}

uint64_t input_driver_get_capabilities(void)
{
   if (!current_input || !current_input->get_capabilities)
      return 0;
   return current_input->get_capabilities(current_input_data);
}

void input_driver_set(const input_driver_t **input, void **input_data)
{
   if (input && input_data)
   {
      *input      = current_input;
      *input_data = current_input_data;
   }
   
   input_driver_set_own_driver();
}

void input_driver_keyboard_mapping_set_block(bool value)
{
   if (current_input->keyboard_mapping_set_block)
      current_input->keyboard_mapping_set_block(current_input_data, value);
}

/**
 * input_sensor_set_state:
 * @port               : User number.
 * @effect             : Sensor action.
 * @rate               : Sensor rate update.
 *
 * Sets the sensor state.
 * Used by RETRO_ENVIRONMENT_GET_SENSOR_INTERFACE.
 **/
bool input_sensor_set_state(unsigned port,
      enum retro_sensor_action action, unsigned rate)
{
   if (current_input_data &&
         current_input->set_sensor_state)
      return current_input->set_sensor_state(current_input_data,
            port, action, rate);
   return false;
}

float input_sensor_get_input(unsigned port, unsigned id)
{
   if (current_input_data &&
         current_input->get_sensor_input)
      return current_input->get_sensor_input(current_input_data,
            port, id);
   return 0.0f;
}

/**
 * input_push_analog_dpad:
 * @binds                          : Binds to modify.
 * @mode                           : Which analog stick to bind D-Pad to.
 *                                   E.g:
 *                                   ANALOG_DPAD_LSTICK
 *                                   ANALOG_DPAD_RSTICK
 *
 * Push analog to D-Pad mappings to binds.
 **/
void input_push_analog_dpad(struct retro_keybind *binds, unsigned mode)
{
   unsigned i, j = 0;
   bool inherit_joyaxis = false;

   for (i = RETRO_DEVICE_ID_JOYPAD_UP; i <= RETRO_DEVICE_ID_JOYPAD_RIGHT; i++)
      binds[i].orig_joyaxis = binds[i].joyaxis;

   switch (mode)
   {
      case ANALOG_DPAD_LSTICK:
         /* check if analog left is defined.   *
          * if plus and minus are equal abort. */
         if (!((binds[RARCH_ANALOG_LEFT_X_PLUS].joyaxis == 
               binds[RARCH_ANALOG_LEFT_X_MINUS].joyaxis) || 
               (binds[RARCH_ANALOG_LEFT_Y_PLUS].joyaxis == 
               binds[RARCH_ANALOG_LEFT_Y_MINUS].joyaxis)))
         {
            j = RARCH_ANALOG_LEFT_X_PLUS + 3;
            inherit_joyaxis = true;
         }
         break;
      case ANALOG_DPAD_RSTICK:
         /* check if analog right is defined.  *
          * if plus and minus are equal abort. */
         if (!((binds[RARCH_ANALOG_RIGHT_X_PLUS].joyaxis == 
               binds[RARCH_ANALOG_RIGHT_X_MINUS].joyaxis) || 
               (binds[RARCH_ANALOG_RIGHT_Y_PLUS].joyaxis == 
               binds[RARCH_ANALOG_RIGHT_Y_MINUS].joyaxis)))
         {          
            j = RARCH_ANALOG_RIGHT_X_PLUS + 3;
            inherit_joyaxis = true;
         }
         break;
   }

   if (!inherit_joyaxis)
      return;

   /* Inherit joyaxis from analogs. */
   for (i = RETRO_DEVICE_ID_JOYPAD_UP; i <= RETRO_DEVICE_ID_JOYPAD_RIGHT; i++)
      binds[i].joyaxis = binds[j--].joyaxis;
}

/**
 * input_pop_analog_dpad:
 * @binds                          : Binds to modify.
 *
 * Restores binds temporarily overridden by input_push_analog_dpad().
 **/
void input_pop_analog_dpad(struct retro_keybind *binds)
{
   unsigned i;

   for (i = RETRO_DEVICE_ID_JOYPAD_UP; i <= RETRO_DEVICE_ID_JOYPAD_RIGHT; i++)
      binds[i].joyaxis = binds[i].orig_joyaxis;
}

/**
 * input_translate_coord_viewport:
 * @mouse_x                        : Pointer X coordinate.
 * @mouse_y                        : Pointer Y coordinate.
 * @res_x                          : Scaled  X coordinate.
 * @res_y                          : Scaled  Y coordinate.
 * @res_screen_x                   : Scaled screen X coordinate.
 * @res_screen_y                   : Scaled screen Y coordinate.
 *
 * Translates pointer [X,Y] coordinates into scaled screen
 * coordinates based on viewport info.
 *
 * Returns: true (1) if successful, false if video driver doesn't support
 * viewport info.
 **/
bool input_translate_coord_viewport(int mouse_x, int mouse_y,
      int16_t *res_x, int16_t *res_y, int16_t *res_screen_x,
      int16_t *res_screen_y)
{
   int scaled_screen_x, scaled_screen_y, scaled_x, scaled_y;
   int norm_full_vp_width, norm_full_vp_height;
   struct video_viewport vp = {0};

   if (!video_driver_get_viewport_info(&vp))
      return false;

   norm_full_vp_width  = (int)vp.full_width;
   norm_full_vp_height = (int)vp.full_height;

   if (norm_full_vp_width <= 0 || norm_full_vp_height <= 0)
      return false;

   scaled_screen_x = (2 * mouse_x * 0x7fff) / norm_full_vp_width  - 0x7fff;
   scaled_screen_y = (2 * mouse_y * 0x7fff) / norm_full_vp_height - 0x7fff;
   if (scaled_screen_x < -0x7fff || scaled_screen_x > 0x7fff)
      scaled_screen_x = -0x8000; /* OOB */
   if (scaled_screen_y < -0x7fff || scaled_screen_y > 0x7fff)
      scaled_screen_y = -0x8000; /* OOB */

   mouse_x -= vp.x;
   mouse_y -= vp.y;

   scaled_x = (2 * mouse_x * 0x7fff) / norm_full_vp_width  - 0x7fff;
   scaled_y = (2 * mouse_y * 0x7fff) / norm_full_vp_height - 0x7fff;
   if (scaled_x < -0x7fff || scaled_x > 0x7fff)
      scaled_x = -0x8000; /* OOB */
   if (scaled_y < -0x7fff || scaled_y > 0x7fff)
      scaled_y = -0x8000; /* OOB */

   *res_x = scaled_x;
   *res_y = scaled_y;
   *res_screen_x = scaled_screen_x;
   *res_screen_y = scaled_screen_y;

   return true;
}

const struct retro_keybind *libretro_input_binds[MAX_USERS];

/**
 * input_poll:
 *
 * Input polling callback function.
 **/
void input_poll(void)
{
   size_t i;
   const struct retro_keybind *binds[MAX_USERS];
   settings_t *settings           = config_get_ptr();

   current_input->poll(current_input_data);

   input_driver_turbo_btns.count++;

   for (i = 0; i < settings->input.max_users; i++)
   {
      libretro_input_binds[i]                 = settings->input.binds[i];
      binds[i]                                = settings->input.binds[i];
      input_driver_turbo_btns.frame_enable[i] = 0;

      if (!input_driver_block_libretro_input)
         input_driver_turbo_btns.frame_enable[i] = current_input->input_state(
               current_input_data, binds,
               i, RETRO_DEVICE_JOYPAD, 0, RARCH_TURBO_ENABLE);
   }

#ifdef HAVE_OVERLAY
   input_poll_overlay(NULL, settings->input.overlay_opacity);
#endif

#ifdef HAVE_COMMAND
   if (input_driver_command)
      command_poll(input_driver_command);
#endif

#ifdef HAVE_NETWORKGAMEPAD
   if (input_driver_remote)
      input_remote_poll(input_driver_remote);
#endif
}

/**
 * input_state:
 * @port                 : user number.
 * @device               : device identifier of user.
 * @idx                  : index value of user.
 * @id                   : identifier of key pressed by user.
 *
 * Input state callback function.
 *
 * Returns: Non-zero if the given key (identified by @id) 
 * was pressed by the user (assigned to @port).
 **/
int16_t input_state(unsigned port, unsigned device,
      unsigned idx, unsigned id)
{
   int16_t res                     = 0;
   settings_t *settings            = config_get_ptr();

   device &= RETRO_DEVICE_MASK;

   if (bsv_movie_ctl(BSV_MOVIE_CTL_PLAYBACK_ON, NULL))
   {
      int16_t ret;
      if (bsv_movie_ctl(BSV_MOVIE_CTL_GET_INPUT, &ret))
         return ret;

      bsv_movie_ctl(BSV_MOVIE_CTL_SET_END, NULL);
   }

   if (settings->input.remap_binds_enable)
      input_remapping_state(port, &device, &idx, &id);

   if (!input_driver_flushing_input 
         && !input_driver_block_libretro_input)
   {
      if (((id < RARCH_FIRST_META_KEY) || (device == RETRO_DEVICE_KEYBOARD)))
         res = current_input->input_state(
               current_input_data, libretro_input_binds, port, device, idx, id);

#ifdef HAVE_OVERLAY
      input_state_overlay(&res, port, device, idx, id);
#endif

#ifdef HAVE_NETWORKGAMEPAD
      input_remote_state(&res, port, device, idx, id);
#endif
   }

   /* Don't allow turbo for D-pad. */
   if (device == RETRO_DEVICE_JOYPAD && (id < RETRO_DEVICE_ID_JOYPAD_UP ||
            id > RETRO_DEVICE_ID_JOYPAD_RIGHT))
   {
      /*
       * Apply turbo button if activated.
       *
       * If turbo button is held, all buttons pressed except
       * for D-pad will go into a turbo mode. Until the button is
       * released again, the input state will be modulated by a 
       * periodic pulse defined by the configured duty cycle. 
       */
      if (res && input_driver_turbo_btns.frame_enable[port])
         input_driver_turbo_btns.enable[port] |= (1 << id);
      else if (!res)
         input_driver_turbo_btns.enable[port] &= ~(1 << id);

      if (input_driver_turbo_btns.enable[port] & (1 << id))
      {
         /* if turbo button is enabled for this key ID */
         res = res && ((input_driver_turbo_btns.count 
                  % settings->input.turbo_period)
               < settings->input.turbo_duty_cycle);
      }
   }

   if (bsv_movie_ctl(BSV_MOVIE_CTL_PLAYBACK_OFF, NULL))
      bsv_movie_ctl(BSV_MOVIE_CTL_SET_INPUT, &res);

   return res;
}

/**
 * check_input_driver_block_hotkey:
 * @enable_hotkey        : Is hotkey enable key enabled?
 *
 * Checks if 'hotkey enable' key is pressed.
 **/
static bool check_input_driver_block_hotkey(bool enable_hotkey)
{
   bool use_hotkey_enable                    = false;
   settings_t *settings                      = config_get_ptr();
   const struct retro_keybind *bind          =
      &settings->input.binds[0][RARCH_ENABLE_HOTKEY];
   const struct retro_keybind *autoconf_bind =
      &settings->input.autoconf_binds[0][RARCH_ENABLE_HOTKEY];
   bool kb_mapping_is_blocked                = current_input->keyboard_mapping_is_blocked &&
         current_input->keyboard_mapping_is_blocked(current_input_data);

   /* Don't block the check to RARCH_ENABLE_HOTKEY
    * unless we're really supposed to. */
   if (kb_mapping_is_blocked)
      input_driver_block_hotkey = true;
   else
      input_driver_block_hotkey = false;

   /* If we haven't bound anything to this,
    * always allow hotkeys. */
   use_hotkey_enable          =
         (bind->key              != RETROK_UNKNOWN)
      || (bind->joykey           != NO_BTN)
      || (bind->joyaxis          != AXIS_NONE)
      || (autoconf_bind->key     != RETROK_UNKNOWN )
      || (autoconf_bind->joykey  != NO_BTN)
      || (autoconf_bind->joyaxis != AXIS_NONE);

   if (kb_mapping_is_blocked || (use_hotkey_enable && !enable_hotkey))
      input_driver_block_hotkey = true;
   else
      input_driver_block_hotkey = false;

   /* If we hold ENABLE_HOTKEY button, block all libretro input to allow
    * hotkeys to be bound to same keys as RetroPad. */
   return (use_hotkey_enable && enable_hotkey);
}

static const unsigned buttons[] = {
   RETRO_DEVICE_ID_JOYPAD_R,
   RETRO_DEVICE_ID_JOYPAD_L,
   RETRO_DEVICE_ID_JOYPAD_X,
   RETRO_DEVICE_ID_JOYPAD_A,
   RETRO_DEVICE_ID_JOYPAD_RIGHT,
   RETRO_DEVICE_ID_JOYPAD_LEFT,
   RETRO_DEVICE_ID_JOYPAD_DOWN,
   RETRO_DEVICE_ID_JOYPAD_UP,
   RETRO_DEVICE_ID_JOYPAD_START,
   RETRO_DEVICE_ID_JOYPAD_SELECT,
   RETRO_DEVICE_ID_JOYPAD_Y,
   RETRO_DEVICE_ID_JOYPAD_B,
};

/**
 * state_tracker_update_input:
 *
 * Updates 16-bit input in same format as libretro API itself.
 **/
void state_tracker_update_input(uint16_t *input1, uint16_t *input2)
{
   unsigned i;
   const struct retro_keybind *binds[MAX_USERS];
   settings_t *settings = config_get_ptr();

   /* Only bind for up to two players for now. */
   for (i = 0; i < MAX_USERS; i++)
      binds[i] = settings->input.binds[i];

   for (i = 0; i < 2; i++)
      input_push_analog_dpad(settings->input.binds[i],
            settings->input.analog_dpad_mode[i]);
   for (i = 0; i < MAX_USERS; i++)
      input_push_analog_dpad(settings->input.autoconf_binds[i],
            settings->input.analog_dpad_mode[i]);

   if (!input_driver_is_libretro_input_blocked())
   {
      for (i = 4; i < 16; i++)
      {
         *input1 |= (current_input->input_state(current_input_data, binds,
                  0, RETRO_DEVICE_JOYPAD, 0, buttons[i - 4]) ? 1 : 0) << i;
         *input2 |= (current_input->input_state(current_input_data, binds,
                  1, RETRO_DEVICE_JOYPAD, 0, buttons[i - 4]) ? 1 : 0) << i;
      }
   }

   for (i = 0; i < 2; i++)
      input_pop_analog_dpad(settings->input.binds[i]);
   for (i = 0; i < MAX_USERS; i++)
      input_pop_analog_dpad(settings->input.autoconf_binds[i]);
}

/**
 * input_keys_pressed:
 *
 * Grab an input sample for this frame.
 *
 * TODO: In case RARCH_BIND_LIST_END starts exceeding 64,
 * and you need a bitmask of more than 64 entries, reimplement
 * it to use something like rarch_bits_t.
 *
 * Returns: Input sample containg a mask of all pressed keys.
 */
uint64_t input_keys_pressed(void)
{
   unsigned i;
   uint64_t             ret = 0;

   if (!current_input || !current_input_data)
      return ret;

   if (current_input->key_pressed &&
         check_input_driver_block_hotkey(
            current_input->key_pressed(current_input_data, RARCH_ENABLE_HOTKEY)))
      input_driver_block_libretro_input = true;
   else
      input_driver_block_libretro_input = false;

   for (i = 0; i < RARCH_BIND_LIST_END; i++)
   {
      bool state = false;
      if (((!input_driver_block_libretro_input && ((i < RARCH_FIRST_META_KEY)))
            || !input_driver_block_hotkey) && current_input->key_pressed)
         state = current_input->key_pressed(current_input_data, i);

      if (i >= RARCH_FIRST_META_KEY)
         state |= current_input->meta_key_pressed(current_input_data, i);

#ifdef HAVE_OVERLAY
      state |= input_overlay_key_pressed(i);
#endif

#ifdef HAVE_COMMAND
      if (input_driver_command)
      {
         command_handle_t handle;

         handle.handle = input_driver_command;
         handle.id     = i;

         state |= command_get(&handle);
      }
#endif

#ifdef HAVE_NETWORKGAMEPAD
      if (input_driver_remote)
         state |= input_remote_key_pressed(i, 0);
#endif

      if (state)
         ret |= (UINT64_C(1) << i);
   }

   return ret;
}

/**
 * input_menu_keys_pressed:
 *
 * Grab an input sample for this frame. We exclude
 * keyboard input here.
 *
 * TODO: In case RARCH_BIND_LIST_END starts exceeding 64,
 * and you need a bitmask of more than 64 entries, reimplement
 * it to use something like rarch_bits_t.
 *
 * Returns: Input sample containg a mask of all pressed keys.
 */
uint64_t input_menu_keys_pressed(void)
{
   unsigned i;
   uint64_t             ret = 0;
   settings_t     *settings = config_get_ptr();

   if (!current_input || !current_input_data)
      return ret;

   if (current_input->key_pressed &&
         check_input_driver_block_hotkey(
            current_input->key_pressed(current_input_data, RARCH_ENABLE_HOTKEY)))
      input_driver_block_libretro_input = true;
   else
      input_driver_block_libretro_input = false;

   for (i = 0; i < RARCH_BIND_LIST_END; i++)
   {
      bool state = false;
      if (
            (((!input_driver_block_libretro_input && ((i < RARCH_FIRST_META_KEY)))
            || !input_driver_block_hotkey) && current_input->key_pressed)
<<<<<<< HEAD
#if 0
=======
#if 1
>>>>>>> 53ad28ff
         && settings->input.binds[0][i].valid
#endif
         )
      {
         int port;
         int port_max = 1;
<<<<<<< HEAD
#if 0
=======
#if 1
>>>>>>> 53ad28ff
         if (settings->input.all_users_control_menu)
            port_max  = settings->input.max_users;

         for (port = 0; port < port_max; port++)
         {
            state = input_joypad_pressed(input_driver_get_joypad_driver(),
                  port, settings->input.binds[0], i);
            if (state)
               break;
         }
#else
         state = current_input->key_pressed(current_input_data, i);
#endif
      }

      if (i >= RARCH_FIRST_META_KEY)
         state |= current_input->meta_key_pressed(current_input_data, i);

#ifdef HAVE_OVERLAY
      state |= input_overlay_key_pressed(i);
#endif

#ifdef HAVE_COMMAND
      if (input_driver_command)
      {
         command_handle_t handle;

         handle.handle = input_driver_command;
         handle.id     = i;

         state |= command_get(&handle);
      }
#endif

#ifdef HAVE_NETWORKGAMEPAD
      if (input_driver_remote)
         state |= input_remote_key_pressed(i, 0);
#endif

      if (state)
         ret |= (UINT64_C(1) << i);
   }

   return ret;
}

void *input_driver_get_data(void)
{
   return current_input_data;
}

void **input_driver_get_data_ptr(void)
{
   return (void**)&current_input_data;
}

bool input_driver_key_pressed(unsigned *key)
{
   if (key && current_input->key_pressed)
      return current_input->key_pressed(current_input_data, *key);
   return true;
}

bool input_driver_has_capabilities(void)
{
   if (!current_input->get_capabilities || !current_input_data)
      return false;
   return true;
}

void input_driver_poll(void)
{
   current_input->poll(current_input_data);
}

bool input_driver_init(void)
{
   if (current_input)
      current_input_data = current_input->init();

   if (!current_input_data)
      return false;
   return true;
}

void input_driver_deinit(void)
{
   if (current_input && current_input->free)
      current_input->free(current_input_data);
   current_input_data = NULL;
}

void input_driver_destroy_data(void)
{
   current_input_data = NULL;
}

void input_driver_destroy(void)
{
   input_keyboard_ctl(RARCH_INPUT_KEYBOARD_CTL_DESTROY, NULL);
   input_driver_block_hotkey             = false;
   input_driver_block_libretro_input     = false;
   input_driver_nonblock_state           = false;
   input_driver_flushing_input           = false;
   input_driver_data_own                 = false;
   memset(&input_driver_turbo_btns, 0, sizeof(turbo_buttons_t));
   current_input                         = NULL;
}

bool input_driver_grab_stdin(void)
{
   if (!current_input->grab_stdin)
      return false;
   return current_input->grab_stdin(current_input_data);
}

bool input_driver_keyboard_mapping_is_blocked(void)
{
   return current_input->keyboard_mapping_is_blocked(
         current_input_data);
}

bool input_driver_find_driver(void)
{
   int i;
   driver_ctx_info_t drv;
   settings_t *settings = config_get_ptr();

   drv.label = "input_driver";
   drv.s     = settings->input.driver;

   driver_ctl(RARCH_DRIVER_CTL_FIND_INDEX, &drv);

   i = drv.len;

   if (i >= 0)
      current_input = (const input_driver_t*)
         input_driver_find_handle(i);
   else
   {
      unsigned d;
      RARCH_ERR("Couldn't find any input driver named \"%s\"\n",
            settings->input.driver);
      RARCH_LOG_OUTPUT("Available input drivers are:\n");
      for (d = 0; input_driver_find_handle(d); d++)
         RARCH_LOG_OUTPUT("\t%s\n", input_driver_find_ident(d));
      RARCH_WARN("Going to default to first input driver...\n");

      current_input = (const input_driver_t*)
         input_driver_find_handle(0);

      if (current_input)
         return true;
      retroarch_fail(1, "find_input_driver()");
      return false;
   }

   return true;
}

void input_driver_set_flushing_input(void)
{
   input_driver_flushing_input = true;
}

void input_driver_unset_flushing_input(void)
{
   input_driver_flushing_input = false;
}

bool input_driver_is_flushing_input(void)
{
   return input_driver_flushing_input;
}

void input_driver_set_hotkey_block(void)
{
   input_driver_block_hotkey = true;
}

void input_driver_unset_hotkey_block(void)
{
   input_driver_block_hotkey = false;
}

bool input_driver_is_hotkey_blocked(void)
{
   return input_driver_block_hotkey;
}

void input_driver_set_libretro_input_blocked(void)
{
   input_driver_block_libretro_input = true;
}

void input_driver_unset_libretro_input_blocked(void)
{
   input_driver_block_libretro_input = false;
}

bool input_driver_is_libretro_input_blocked(void)
{
   return input_driver_block_libretro_input;
}

void input_driver_set_nonblock_state(void)
{
   input_driver_nonblock_state = true;
}

void input_driver_unset_nonblock_state(void)
{
   input_driver_nonblock_state = false;
}

bool input_driver_is_nonblock_state(void)
{
   return input_driver_nonblock_state;
}

void input_driver_set_own_driver(void)
{
   input_driver_data_own = true;
}

void input_driver_unset_own_driver(void)
{
   input_driver_data_own = false;
}

bool input_driver_owns_driver(void)
{
   return input_driver_data_own;
}

void input_driver_set_onscreen_keyboard_enabled(void)
{
   input_driver_osk_enabled = true;
}

void input_driver_unset_onscreen_keyboard_enabled(void)
{
   input_driver_osk_enabled = false;
}

bool input_driver_is_onscreen_keyboard_enabled(void)
{
   return input_driver_osk_enabled;
}

bool input_driver_init_command(void)
{
#ifdef HAVE_COMMAND
   settings_t *settings = config_get_ptr();
   if (     !settings->stdin_cmd_enable 
         && !settings->network_cmd_enable)
      return false;

   if (settings->stdin_cmd_enable 
         && input_driver_grab_stdin())
   {
      RARCH_WARN("stdin command interface is desired, but input driver has already claimed stdin.\n"
            "Cannot use this command interface.\n");
   }

   input_driver_command = command_new(false);
   
   if (command_network_new(
            input_driver_command,
            settings->stdin_cmd_enable
            && !input_driver_grab_stdin(),
            settings->network_cmd_enable,
            settings->network_cmd_port))
      return true;

   RARCH_ERR("Failed to initialize command interface.\n");
#endif
   return false;
}

void input_driver_deinit_command(void)
{
#ifdef HAVE_COMMAND
   if (input_driver_command)
      command_free(input_driver_command);
   input_driver_command = NULL;
#endif
}

void input_driver_deinit_remote(void)
{
#ifdef HAVE_NETWORKGAMEPAD
   if (input_driver_remote)
      input_remote_free(input_driver_remote);
   input_driver_remote = NULL;
#endif
}

bool input_driver_init_remote(void)
{
#ifdef HAVE_NETWORKGAMEPAD
   settings_t *settings = config_get_ptr();

   if (!settings->network_remote_enable)
      return false;

   input_driver_remote = input_remote_new(settings->network_remote_base_port);

   if (input_driver_remote)
      return true;

   RARCH_ERR("Failed to initialize remote gamepad interface.\n");
#endif
   return false;
}

bool input_driver_grab_mouse(void)
{
   if (!current_input || !current_input->grab_mouse)
      return false;

   current_input->grab_mouse(current_input_data, true);
   return true;
}

bool input_driver_ungrab_mouse(void)
{
   if (!current_input || !current_input->grab_mouse)
      return false;

   current_input->grab_mouse(current_input_data, false);
   return true;
}

bool input_driver_is_data_ptr_same(void *data)
{
   return (current_input_data == data);
}<|MERGE_RESOLUTION|>--- conflicted
+++ resolved
@@ -697,22 +697,14 @@
       if (
             (((!input_driver_block_libretro_input && ((i < RARCH_FIRST_META_KEY)))
             || !input_driver_block_hotkey) && current_input->key_pressed)
-<<<<<<< HEAD
-#if 0
-=======
 #if 1
->>>>>>> 53ad28ff
          && settings->input.binds[0][i].valid
 #endif
          )
       {
          int port;
          int port_max = 1;
-<<<<<<< HEAD
-#if 0
-=======
 #if 1
->>>>>>> 53ad28ff
          if (settings->input.all_users_control_menu)
             port_max  = settings->input.max_users;
 
