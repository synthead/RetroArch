--- conflicted
+++ resolved
@@ -20,11 +20,8 @@
 #include "rom_ext.h"
 #include "../boolean.h"
 #include "../libsnes.hpp"
-<<<<<<< HEAD
-=======
 #include <string.h>
 #include <ctype.h>
->>>>>>> a03c11d7
 
 const char *ssnes_console_get_rom_ext(void)
 {
@@ -50,9 +47,6 @@
       return "md|smd|bin|gen|zip|MD|SMD|bin|GEN|ZIP|sms|SMS|gg|GG|sg|SG";
 
    return NULL;
-<<<<<<< HEAD
-}
-=======
 }
 
 void ssnes_console_name_from_id(char *name, size_t size)
@@ -77,5 +71,4 @@
       else
          name[i] = tolower(c);
    }
-}
->>>>>>> a03c11d7
+}