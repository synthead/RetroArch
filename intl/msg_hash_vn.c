--- conflicted
+++ resolved
@@ -1904,1795 +1904,7 @@
 {
    switch (msg)
    {
-<<<<<<< HEAD
       #include "msg_hash_vn.h"
-=======
-      case MENU_ENUM_SUBLABEL_MENU_SETTINGS:
-         return "Điều chỉnh thiết lập related to the appearance of the menu screen.";
-      case MSG_AUDIO_VOLUME:
-         return "Âm lượng âm thanh";
-      case MSG_AUTODETECT:
-         return "Tự động phát hiện";
-      case MSG_AUTOLOADING_SAVESTATE_FROM:
-         return "Đang tự đông tải savestate từ";
-      case MSG_CONNECTING_TO_NETPLAY_HOST:
-         return "Đang kết nối vào máy chủ netplay";
-      case MSG_CONNECTING_TO_PORT:
-         return "Đang kết nối vào port";
-      case MSG_CONNECTION_SLOT:
-         return "Khe kết nối";
-      case MSG_FAILED:
-         return "Bị Lỗi";
-      case MSG_FILE_ALREADY_EXISTS_SAVING_TO_BACKUP_BUFFER:
-         return "Ttệp đã tồn tại. Đang lưu vào backup buffer";
-      case MSG_GOT_CONNECTION_FROM:
-         return "Được kết nối từ: \"%s\"";
-      case MSG_NETPLAY_USERS_HAS_FLIPPED:
-         return "Người dùng Netplay đã flipped";
-      case MSG_SUCCEEDED:
-         return "Đã thành công";
-      case MSG_UNKNOWN_NETPLAY_COMMAND_RECEIVED:
-         return "Netplay không biết lệnh nhận được";
-      case MSG_WAITING_FOR_CLIENT:
-         return "Đang đợi máy khách  ...";
-	  case MSG_SHADER:
-         return "Shader";
-      case  MSG_SORRY_UNIMPLEMENTED_CORES_DONT_DEMAND_CONTENT_NETPLAY:
-         return "Sorry, unimplemented: cores that don't demand content cannot participate in netplay.";
-      case MENU_ENUM_LABEL_VALUE_ACCOUNTS_CHEEVOS_PASSWORD:
-         return "Mật khẩu";
-      case MENU_ENUM_LABEL_VALUE_ACCOUNTS_CHEEVOS_SETTINGS:
-         return "Tài khoản Cheevos";
-      case MENU_ENUM_LABEL_VALUE_ACCOUNTS_CHEEVOS_USERNAME:
-         return "Tên truy nhập";
-      case MENU_ENUM_LABEL_VALUE_ACCOUNTS_LIST:
-         return "Những tài khoản";
-      case MENU_ENUM_LABEL_VALUE_ACCOUNTS_LIST_END:
-         return "Điểm cuối của danh sách tài khoản";
-      case MENU_ENUM_LABEL_VALUE_ACCOUNTS_RETRO_ACHIEVEMENTS:
-         return "Thành tích Retro";
-      case MENU_ENUM_LABEL_VALUE_ACHIEVEMENT_LIST:
-         return "Danh sách thành tích";
-      case MENU_ENUM_LABEL_VALUE_ADD_CONTENT_LIST:
-         return "Thêm nội dung";
-      case MENU_ENUM_LABEL_VALUE_ADD_TAB:
-         return "Tạo nội dung";
-      case MENU_ENUM_LABEL_VALUE_ARCHIVE_MODE:
-         return "Archive File Association Action";
-      case MENU_ENUM_LABEL_VALUE_ASK_ARCHIVE:
-         return "Hỏi";
-      case MENU_ENUM_LABEL_VALUE_ASSETS_DIRECTORY:
-         return "Danh mục assets";
-      case MENU_ENUM_LABEL_VALUE_AUDIO_BLOCK_FRAMES:
-         return "Block Frames";
-      case MENU_ENUM_LABEL_VALUE_AUDIO_DEVICE:
-         return "Thiết bị âm thanh";
-      case MENU_ENUM_LABEL_VALUE_AUDIO_DRIVER:
-         return "Trình điều khiển âm thanh";
-      case MENU_ENUM_LABEL_VALUE_AUDIO_DSP_PLUGIN:
-         return "Âm thanh DSP Plugin";
-      case MENU_ENUM_LABEL_VALUE_AUDIO_ENABLE:
-         return "Kích hoạt âm thanh";
-      case MENU_ENUM_LABEL_VALUE_AUDIO_FILTER_DIR:
-         return "Âm thanh Filter Danh mục";
-      case MENU_ENUM_LABEL_VALUE_AUDIO_LATENCY:
-         return "Âm thanh Latency (ms)";
-      case MENU_ENUM_LABEL_VALUE_AUDIO_MAX_TIMING_SKEW:
-         return "Âm thanh Maximum Timing Skew";
-      case MENU_ENUM_LABEL_VALUE_AUDIO_MUTE:
-         return "Âm thanh Mute";
-      case MENU_ENUM_LABEL_VALUE_AUDIO_OUTPUT_RATE:
-         return "Âm thanh Output Rate (KHz)";
-      case MENU_ENUM_LABEL_VALUE_AUDIO_RATE_CONTROL_DELTA:
-         return "Âm thanh Rate Control Delta";
-      case MENU_ENUM_LABEL_VALUE_AUDIO_RESAMPLER_DRIVER:
-         return "Âm thanh Resampler Driver";
-      case MENU_ENUM_LABEL_VALUE_AUDIO_SETTINGS:
-         return "Âm thanh";
-      case MENU_ENUM_LABEL_VALUE_AUDIO_SYNC:
-         return "Âm thanh Sync";
-      case MENU_ENUM_LABEL_VALUE_AUDIO_VOLUME:
-         return "Mức âm lượng (dB)";
-      case MENU_ENUM_LABEL_VALUE_AUTOSAVE_INTERVAL:
-         return "SaveRAM Autosave Interval";
-      case MENU_ENUM_LABEL_VALUE_AUTO_OVERRIDES_ENABLE:
-         return "Tự động tải tập tin ghi đè";
-      case MENU_ENUM_LABEL_VALUE_AUTO_REMAPS_ENABLE:
-         return "Tự động tải tập tin Remap";
-      case MENU_ENUM_LABEL_VALUE_AUTO_SHADERS_ENABLE:
-         return "Tự động tải Shader Presets";
-      case MENU_ENUM_LABEL_VALUE_BASIC_MENU_CONTROLS_BACK:
-         return "Trở lại";
-      case MENU_ENUM_LABEL_VALUE_BASIC_MENU_CONTROLS_CONFIRM:
-         return "Xác nhận";
-      case MENU_ENUM_LABEL_VALUE_BASIC_MENU_CONTROLS_INFO:
-         return "Thông tin";
-      case MENU_ENUM_LABEL_VALUE_BASIC_MENU_CONTROLS_QUIT:
-         return "Thoát";
-      case MENU_ENUM_LABEL_VALUE_BASIC_MENU_CONTROLS_SCROLL_DOWN:
-         return "Cuộn xuống";
-      case MENU_ENUM_LABEL_VALUE_BASIC_MENU_CONTROLS_SCROLL_UP:
-         return "Cuộn lên";
-      case MENU_ENUM_LABEL_VALUE_BASIC_MENU_CONTROLS_START:
-         return "Start";
-      case MENU_ENUM_LABEL_VALUE_BASIC_MENU_CONTROLS_TOGGLE_KEYBOARD:
-         return "Bật/tắt bàn phím";
-      case MENU_ENUM_LABEL_VALUE_BASIC_MENU_CONTROLS_TOGGLE_MENU:
-         return "Bật/tắt trình đơn";
-      case MENU_ENUM_LABEL_VALUE_BASIC_MENU_ENUM_CONTROLS:
-         return "Trình đơn điều khiển căn bản";
-      case MENU_ENUM_LABEL_VALUE_BASIC_MENU_ENUM_CONTROLS_CONFIRM:
-         return "Confirm/OK";
-      case MENU_ENUM_LABEL_VALUE_BASIC_MENU_ENUM_CONTROLS_INFO:
-         return "Thông tin";
-      case MENU_ENUM_LABEL_VALUE_BASIC_MENU_ENUM_CONTROLS_QUIT:
-         return "Thoát";
-      case MENU_ENUM_LABEL_VALUE_BASIC_MENU_ENUM_CONTROLS_SCROLL_UP:
-         return "Cuộn lên";
-      case MENU_ENUM_LABEL_VALUE_BASIC_MENU_ENUM_CONTROLS_START:
-         return "Những mặc định";
-      case MENU_ENUM_LABEL_VALUE_BASIC_MENU_ENUM_CONTROLS_TOGGLE_KEYBOARD:
-         return "Bật/tắt bàn phím";
-      case MENU_ENUM_LABEL_VALUE_BASIC_MENU_ENUM_CONTROLS_TOGGLE_MENU:
-         return "Bật/tắt trình đơn";
-      case MENU_ENUM_LABEL_VALUE_BLOCK_SRAM_OVERWRITE:
-         return "Khi tải savestate đừng ghi đè SaveRAM";
-      case MENU_ENUM_LABEL_VALUE_BLUETOOTH_ENABLE:
-         return "Kích hoạt Bluetooth";
-      case MENU_ENUM_LABEL_VALUE_BUILDBOT_ASSETS_URL:
-         return "URL của Buildbot Assets";
-      case MENU_ENUM_LABEL_VALUE_CACHE_DIRECTORY:
-         return "Danh mục cache";
-      case MENU_ENUM_LABEL_VALUE_CAMERA_ALLOW:
-         return "Cho phép Camera";
-      case MENU_ENUM_LABEL_VALUE_CAMERA_DRIVER:
-         return "Trình Camera";
-      case MENU_ENUM_LABEL_VALUE_CHEAT:
-         return "Cheat";
-      case MENU_ENUM_LABEL_VALUE_CHEAT_APPLY_CHANGES:
-         return "Áp dụng thay đổi của Cheat";
-      case MENU_ENUM_LABEL_VALUE_CHEAT_DATABASE_PATH:
-         return "Danh mục tập tin Cheat";
-      case MENU_ENUM_LABEL_VALUE_CHEAT_FILE:
-         return "Tập tin Cheat";
-      case MENU_ENUM_LABEL_VALUE_CHEAT_FILE_LOAD:
-         return "Tải tập tin Cheat";
-      case MENU_ENUM_LABEL_VALUE_CHEAT_FILE_SAVE_AS:
-         return "Lưu tập tin Cheat như";
-      case MENU_ENUM_LABEL_VALUE_CHEAT_NUM_PASSES:
-         return "Cheat Passes";
-      case MENU_ENUM_LABEL_VALUE_CHEEVOS_DESCRIPTION:
-         return "Miêu tả";
-      case MENU_ENUM_LABEL_VALUE_CHEEVOS_HARDCORE_MODE_ENABLE:
-         return "Chế độ Hardcore";
-      case MENU_ENUM_LABEL_VALUE_CHEEVOS_LOCKED_ACHIEVEMENTS:
-         return "Thành tựu bị khóa:";
-      case MENU_ENUM_LABEL_VALUE_CHEEVOS_LOCKED_ENTRY:
-         return "Đã khóa";
-      case MENU_ENUM_LABEL_VALUE_CHEEVOS_SETTINGS:
-         return "Những thành tựu Retro";
-      case MENU_ENUM_LABEL_VALUE_CHEEVOS_TEST_UNOFFICIAL:
-         return "Thử nghiệm không chính thức";
-      case MENU_ENUM_LABEL_VALUE_CHEEVOS_UNLOCKED_ACHIEVEMENTS:
-         return "Những thành tựu đã mở:";
-      case MENU_ENUM_LABEL_VALUE_CHEEVOS_UNLOCKED_ENTRY:
-         return "Đã mở";
-      case MENU_ENUM_LABEL_VALUE_CLOSE_CONTENT:
-         return "Đóng nội dung";
-      case MENU_ENUM_LABEL_VALUE_CONFIG:
-         return "Config";
-      case MENU_ENUM_LABEL_VALUE_CONFIGURATIONS:
-         return "Tải cấu hình";
-      case MENU_ENUM_LABEL_VALUE_CONFIGURATION_SETTINGS:
-         return "Cấu hình";
-      case MENU_ENUM_LABEL_VALUE_CONFIG_SAVE_ON_EXIT:
-         return "Lưu cấu hình khi thoát";
-      case MENU_ENUM_LABEL_VALUE_CONTENT_COLLECTION_LIST:
-         return "Bộ sưu tập";
-      case MENU_ENUM_LABEL_VALUE_CONTENT_DATABASE_DIRECTORY:
-         return "Mục cơ sở dữ liệu nội dung";
-      case MENU_ENUM_LABEL_VALUE_CONTENT_DIR:
-         return "Mục nội dung";
-      case MENU_ENUM_LABEL_VALUE_CONTENT_HISTORY_SIZE:
-         return "Kích thước danh sách lịch sử";
-      case MENU_ENUM_LABEL_VALUE_CONTENT_SETTINGS:
-         return "Trình đơn lẹ";
-      case MENU_ENUM_LABEL_VALUE_CORE_ASSETS_DIR:
-         return "Mục Core Assets";
-      case MENU_ENUM_LABEL_VALUE_CORE_ASSETS_DIRECTORY:
-         return "Mục Downloads";
-      case MENU_ENUM_LABEL_VALUE_CORE_CHEAT_OPTIONS:
-         return "Cheats";
-      case MENU_ENUM_LABEL_VALUE_CORE_COUNTERS:
-         return "Core Counters";
-      case MENU_ENUM_LABEL_VALUE_CORE_ENABLE:
-         return "Hiển thị tên của core";
-      case MENU_ENUM_LABEL_VALUE_CORE_INFORMATION:
-         return "Core Thông tin";
-      case MENU_ENUM_LABEL_VALUE_CORE_INFO_AUTHORS:
-         return "Tác giả";
-      case MENU_ENUM_LABEL_VALUE_CORE_INFO_CATEGORIES:
-         return "Thể loại";
-      case MENU_ENUM_LABEL_VALUE_CORE_INFO_CORE_LABEL:
-         return "Nhãn hiệu Core";
-      case MENU_ENUM_LABEL_VALUE_CORE_INFO_CORE_NAME:
-         return "Tên của Core";
-      case MENU_ENUM_LABEL_VALUE_CORE_INFO_FIRMWARE:
-         return "Phần vững";
-      case MENU_ENUM_LABEL_VALUE_CORE_INFO_LICENSES:
-         return "Bản quyền";
-      case MENU_ENUM_LABEL_VALUE_CORE_INFO_PERMISSIONS:
-         return "Phép";
-      case MENU_ENUM_LABEL_VALUE_CORE_INFO_SUPPORTED_EXTENSIONS:
-         return "Tiện ích mở rộng được hỗ trợ";
-      case MENU_ENUM_LABEL_VALUE_CORE_INFO_SYSTEM_MANUFACTURER:
-         return "Nhà sản xuất hệ thống";
-      case MENU_ENUM_LABEL_VALUE_CORE_INFO_SYSTEM_NAME:
-         return "Tên hệ thống";
-      case MENU_ENUM_LABEL_VALUE_CORE_INPUT_REMAPPING_OPTIONS:
-         return "Điều khiển";
-      case MENU_ENUM_LABEL_VALUE_CORE_LIST:
-         return "Tải Core";
-      case MENU_ENUM_LABEL_VALUE_CORE_OPTIONS:
-         return "Tùy chọn";
-      case MENU_ENUM_LABEL_VALUE_CORE_SETTINGS:
-         return "Core";
-      case MENU_ENUM_LABEL_VALUE_CORE_SET_SUPPORTS_NO_CONTENT_ENABLE:
-/* FIXME? Translate 'Start a Core Automatically' */
-         return "Tự động chạy Core";
-      case MENU_ENUM_LABEL_VALUE_CORE_UPDATER_AUTO_EXTRACT_ARCHIVE:
-         return "Tự động giải nén lưu trữ tải về";
-      case MENU_ENUM_LABEL_VALUE_CORE_UPDATER_BUILDBOT_URL:
-         return "URL của Buildbot Cores";
-      case MENU_ENUM_LABEL_VALUE_CORE_UPDATER_LIST:
-         return "Cập nhật cho Core";
-      case MENU_ENUM_LABEL_VALUE_CORE_UPDATER_SETTINGS:
-         return "Cập nhật";
-      case MENU_ENUM_LABEL_VALUE_CPU_ARCHITECTURE:
-         return "Kiến trúc CPU:";
-      case MENU_ENUM_LABEL_VALUE_CPU_CORES:
-         return "CPU Cores:";
-      case MENU_ENUM_LABEL_VALUE_CURSOR_DIRECTORY:
-         return "Mục Cursor";
-      case MENU_ENUM_LABEL_VALUE_CURSOR_MANAGER:
-         return "Cursor Manager";
-      case MENU_ENUM_LABEL_VALUE_CUSTOM_RATIO:
-         return "Custom Ratio";
-      case MENU_ENUM_LABEL_VALUE_DATABASE_MANAGER:
-         return "Quản lý cho cơ sở dữ liệu";
-      case MENU_ENUM_LABEL_VALUE_DATABASE_SELECTION:
-         return "Lựa chọn cơ sở dữ liệu";
-      case MENU_ENUM_LABEL_VALUE_DELETE_ENTRY:
-         return "Xoá";
-      case MENU_ENUM_LABEL_VALUE_FAVORITES:
-         return "Yêu thích";
-      case MENU_ENUM_LABEL_VALUE_DIRECTORY_CONTENT:
-         return "<Mục nội dung>";
-      case MENU_ENUM_LABEL_VALUE_DIRECTORY_DEFAULT:
-         return "<Mặc định>";
-      case MENU_ENUM_LABEL_VALUE_DIRECTORY_NONE:
-         return "<Không có gì>";
-      case MENU_ENUM_LABEL_VALUE_DIRECTORY_NOT_FOUND:
-         return "Không tìm thấy thư mục.";
-      case MENU_ENUM_LABEL_VALUE_DIRECTORY_SETTINGS:
-         return "Thư mục";
-      case MENU_ENUM_LABEL_VALUE_DISABLED:
-         return "Vô hiệu hoá";
-      case MENU_ENUM_LABEL_VALUE_DISK_CYCLE_TRAY_STATUS:
-         return "Tình trạng khay đĩa";
-      case MENU_ENUM_LABEL_VALUE_DISK_IMAGE_APPEND:
-         return "Thêm đĩa";
-      case MENU_ENUM_LABEL_VALUE_DISK_INDEX:
-         return "Chỉ số đĩa";
-      case MENU_ENUM_LABEL_VALUE_DISK_OPTIONS:
-         return "Điều khiển đĩa";
-      case MENU_ENUM_LABEL_VALUE_DONT_CARE:
-         return "Không quan tâm";
-      case MENU_ENUM_LABEL_VALUE_DOWNLOADED_FILE_DETECT_CORE_LIST:
-         return "Mục Downloads";
-      case MENU_ENUM_LABEL_VALUE_DOWNLOAD_CORE:
-         return "Tải về Core...";
-      case MENU_ENUM_LABEL_VALUE_DOWNLOAD_CORE_CONTENT:
-         return "Tải về nội dung";
-      case MENU_ENUM_LABEL_VALUE_DPI_OVERRIDE_VALUE:
-         return "Kích hoạt DPI Override";
-      case MENU_ENUM_LABEL_VALUE_DRIVER_SETTINGS:
-         return "Trình điều khiển";
-      case MENU_ENUM_LABEL_VALUE_DUMMY_ON_CORE_SHUTDOWN:
-/* FIXME? Translate 'Load Dummy on Core Shutdown' */
-         return "Tải Core giả khi tắt máy";
-      case MENU_ENUM_LABEL_VALUE_DYNAMIC_WALLPAPER:
-         return "Nền năng động";
-      case MENU_ENUM_LABEL_VALUE_DYNAMIC_WALLPAPERS_DIRECTORY:
-         return "Mục nền năng động";
-      case MENU_ENUM_LABEL_VALUE_CHEEVOS_ENABLE:
-         return "Kích hoạt";
-      case MENU_ENUM_LABEL_VALUE_ENTRY_HOVER_COLOR:
-         return "Menu entry hover color";
-      case MENU_ENUM_LABEL_VALUE_ENTRY_NORMAL_COLOR:
-         return "Menu entry normal color";
-      case MENU_ENUM_LABEL_VALUE_FALSE:
-         return "False";
-      case MENU_ENUM_LABEL_VALUE_FASTFORWARD_RATIO:
-         return "Maximum Run Speed";
-      case MENU_ENUM_LABEL_VALUE_FPS_SHOW:
-         return "Display Framerate";
-      case MENU_ENUM_LABEL_VALUE_FRAME_THROTTLE_ENABLE:
-         return "Limit Maximum Run Speed";
-      case MENU_ENUM_LABEL_VALUE_FRAME_THROTTLE_SETTINGS:
-         return "Frame Throttle";
-      case MENU_ENUM_LABEL_VALUE_FRONTEND_COUNTERS:
-         return "Frontend Counters";
-      case MENU_ENUM_LABEL_VALUE_GAME_SPECIFIC_OPTIONS:
-         return "Tải Content-Specific Core Options Automatically";
-      case MENU_ENUM_LABEL_VALUE_GAME_SPECIFIC_OPTIONS_CREATE:
-         return "Create game-options file";
-      case MENU_ENUM_LABEL_VALUE_GAME_SPECIFIC_OPTIONS_IN_USE:
-         return "Game-options file";
-      case MENU_ENUM_LABEL_VALUE_HELP:
-         return "help";
-      case MENU_ENUM_LABEL_VALUE_HELP_AUDIO_VIDEO_TROUBLESHOOTING:
-         return "Âm thanh/Video Troubleshooting";
-      case MENU_ENUM_LABEL_VALUE_HELP_CHANGE_VIRTUAL_GAMEPAD:
-         return "Changing Virtual Gamepad Overlay";
-      case MENU_ENUM_LABEL_VALUE_HELP_CONTROLS:
-         return "Basic Menu Controls";
-      case MENU_ENUM_LABEL_VALUE_HELP_LIST:
-         return "Help";
-      case MENU_ENUM_LABEL_VALUE_HELP_LOADING_CONTENT:
-         return "Đang tải Content";
-      case MENU_ENUM_LABEL_VALUE_HELP_SCANNING_CONTENT:
-         return "Scanning For Content";
-      case MENU_ENUM_LABEL_VALUE_HELP_WHAT_IS_A_CORE:
-         return "What Is A Core?";
-      case MENU_ENUM_LABEL_VALUE_HISTORY_LIST_ENABLE:
-         return "History List Enable";
-      case MENU_ENUM_LABEL_VALUE_HISTORY_TAB:
-         return "History";
-      case MENU_ENUM_LABEL_VALUE_HORIZONTAL_MENU:
-         return "Horizontal Menu";
-      case MENU_ENUM_LABEL_VALUE_IMAGES_TAB:
-         return "Image";
-      case MENU_ENUM_LABEL_VALUE_INFORMATION:
-         return "Information";
-      case MENU_ENUM_LABEL_VALUE_INFORMATION_LIST:
-         return "Information";
-      case MENU_ENUM_LABEL_VALUE_INPUT_ADC_TYPE:
-         return "Analog To Digital Type";
-      case MENU_ENUM_LABEL_VALUE_INPUT_ALL_USERS_CONTROL_MENU:
-         return "All Users Control Menu";
-      case MENU_ENUM_LABEL_VALUE_INPUT_ANALOG_LEFT_X:
-         return "Left Analog X";
-      case MENU_ENUM_LABEL_VALUE_INPUT_ANALOG_LEFT_X_MINUS:
-         return "Left analog X- (left)";
-      case MENU_ENUM_LABEL_VALUE_INPUT_ANALOG_LEFT_X_PLUS:
-         return "Left analog X+ (right)";
-      case MENU_ENUM_LABEL_VALUE_INPUT_ANALOG_LEFT_Y:
-         return "Left Analog Y";
-      case MENU_ENUM_LABEL_VALUE_INPUT_ANALOG_LEFT_Y_MINUS:
-         return "Left analog Y- (up)";
-      case MENU_ENUM_LABEL_VALUE_INPUT_ANALOG_LEFT_Y_PLUS:
-         return "Left analog Y+ (down)";
-      case MENU_ENUM_LABEL_VALUE_INPUT_ANALOG_RIGHT_X:
-         return "Right Analog X";
-      case MENU_ENUM_LABEL_VALUE_INPUT_ANALOG_RIGHT_X_MINUS:
-         return "Right analog X- (left)";
-      case MENU_ENUM_LABEL_VALUE_INPUT_ANALOG_RIGHT_X_PLUS:
-         return "Right analog X+ (right)";
-      case MENU_ENUM_LABEL_VALUE_INPUT_ANALOG_RIGHT_Y:
-         return "Right Analog Y";
-      case MENU_ENUM_LABEL_VALUE_INPUT_ANALOG_RIGHT_Y_MINUS:
-         return "Right analog Y- (up)";
-      case MENU_ENUM_LABEL_VALUE_INPUT_ANALOG_RIGHT_Y_PLUS:
-         return "Right analog Y+ (down)";
-      case MENU_ENUM_LABEL_VALUE_INPUT_AUTODETECT_ENABLE:
-         return "Kích hoạt Autoconfig";
-      case MENU_ENUM_LABEL_VALUE_INPUT_AXIS_THRESHOLD:
-         return "Input Axis Threshold";
-      case MENU_ENUM_LABEL_VALUE_INPUT_BIND_ALL:
-         return "Bind All";
-      case MENU_ENUM_LABEL_VALUE_INPUT_BIND_DEFAULT_ALL:
-         return "Bind Default All";
-      case MENU_ENUM_LABEL_VALUE_INPUT_BIND_TIMEOUT:
-         return "Bind Timeout";
-      case MENU_ENUM_LABEL_VALUE_INPUT_DESCRIPTOR_HIDE_UNBOUND:
-         return "Hide Unbound Core Input Descriptors";
-      case MENU_ENUM_LABEL_VALUE_INPUT_DESCRIPTOR_LABEL_SHOW:
-         return "Display Input Descriptor Labels";
-      case MENU_ENUM_LABEL_VALUE_INPUT_DEVICE_INDEX:
-         return "Device Index";
-      case MENU_ENUM_LABEL_VALUE_INPUT_DEVICE_TYPE:
-         return "Device Type";
-      case MENU_ENUM_LABEL_VALUE_INPUT_DRIVER:
-         return "Input Driver";
-      case MENU_ENUM_LABEL_VALUE_INPUT_DUTY_CYCLE:
-         return "Duty Cycle";
-      case MENU_ENUM_LABEL_VALUE_INPUT_HOTKEY_BINDS:
-         return "Input Hotkey Binds";
-      case MENU_ENUM_LABEL_VALUE_INPUT_ICADE_ENABLE:
-         return "Kích hoạt Keyboard Gamepad Mapping";
-      case MENU_ENUM_LABEL_VALUE_INPUT_JOYPAD_A:
-         return "A button (right)";
-      case MENU_ENUM_LABEL_VALUE_INPUT_JOYPAD_B:
-         return "B button (down)";
-      case MENU_ENUM_LABEL_VALUE_INPUT_JOYPAD_DOWN:
-         return "Down D-pad";
-      case MENU_ENUM_LABEL_VALUE_INPUT_JOYPAD_L2:
-         return "L2 button (trigger)";
-      case MENU_ENUM_LABEL_VALUE_INPUT_JOYPAD_L3:
-         return "L3 button (thumb)";
-      case MENU_ENUM_LABEL_VALUE_INPUT_JOYPAD_L:
-         return "L button (shoulder)";
-      case MENU_ENUM_LABEL_VALUE_INPUT_JOYPAD_LEFT:
-         return "Left D-pad";
-      case MENU_ENUM_LABEL_VALUE_INPUT_JOYPAD_R2:
-         return "R2 button (trigger)";
-      case MENU_ENUM_LABEL_VALUE_INPUT_JOYPAD_R3:
-         return "R3 button (thumb)";
-      case MENU_ENUM_LABEL_VALUE_INPUT_JOYPAD_R:
-         return "R button (shoulder)";
-      case MENU_ENUM_LABEL_VALUE_INPUT_JOYPAD_RIGHT:
-         return "Right D-pad";
-      case MENU_ENUM_LABEL_VALUE_INPUT_JOYPAD_SELECT:
-         return "Select button";
-      case MENU_ENUM_LABEL_VALUE_INPUT_JOYPAD_START:
-         return "Start button";
-      case MENU_ENUM_LABEL_VALUE_INPUT_JOYPAD_UP:
-         return "Up D-pad";
-      case MENU_ENUM_LABEL_VALUE_INPUT_JOYPAD_X:
-         return "X button (top)";
-      case MENU_ENUM_LABEL_VALUE_INPUT_JOYPAD_Y:
-         return "Y button (left)";
-      case MENU_ENUM_LABEL_VALUE_INPUT_KEYBOARD_GAMEPAD_MAPPING_TYPE:
-         return "Keyboard Gamepad Mapping Type";
-      case MENU_ENUM_LABEL_VALUE_INPUT_MAX_USERS:
-         return "Max Users";
-      case MENU_ENUM_LABEL_VALUE_INPUT_MENU_ENUM_TOGGLE_GAMEPAD_COMBO:
-         return "Menu Toggle Gamepad Combo";
-      case MENU_ENUM_LABEL_VALUE_INPUT_META_CHEAT_INDEX_MINUS:
-         return "Cheat index -";
-      case MENU_ENUM_LABEL_VALUE_INPUT_META_CHEAT_INDEX_PLUS:
-         return "Cheat index +";
-      case MENU_ENUM_LABEL_VALUE_INPUT_META_CHEAT_TOGGLE:
-         return "Cheat toggle";
-      case MENU_ENUM_LABEL_VALUE_INPUT_META_DISK_EJECT_TOGGLE:
-         return "Disk eject toggle";
-      case MENU_ENUM_LABEL_VALUE_INPUT_META_DISK_NEXT:
-         return "Disk next";
-      case MENU_ENUM_LABEL_VALUE_INPUT_META_DISK_PREV:
-         return "Disk prev";
-      case MENU_ENUM_LABEL_VALUE_INPUT_META_ENABLE_HOTKEY:
-         return "Kích hoạt hotkeys";
-      case MENU_ENUM_LABEL_VALUE_INPUT_META_FAST_FORWARD_HOLD_KEY:
-         return "Fast forward hold";
-      case MENU_ENUM_LABEL_VALUE_INPUT_META_FAST_FORWARD_KEY:
-         return "Fast forward toggle";
-      case MENU_ENUM_LABEL_VALUE_INPUT_META_FRAMEADVANCE:
-         return "Frameadvance";
-      case MENU_ENUM_LABEL_VALUE_INPUT_META_FULLSCREEN_TOGGLE_KEY:
-         return "Bật/tắt chế độ toàn màn hình";
-      case MENU_ENUM_LABEL_VALUE_INPUT_META_GRAB_MOUSE_TOGGLE:
-         return "Grab mouse toggle";
-      case MENU_ENUM_LABEL_VALUE_INPUT_META_LOAD_STATE_KEY:
-         return "Tải state";
-      case MENU_ENUM_LABEL_VALUE_INPUT_META_MENU_TOGGLE:
-         return "Menu toggle";
-      case MENU_ENUM_LABEL_VALUE_INPUT_META_MOVIE_RECORD_TOGGLE:
-         return "Movie record toggle";
-      case MENU_ENUM_LABEL_VALUE_INPUT_META_MUTE:
-         return "Âm thanh mute toggle";
-      case MENU_ENUM_LABEL_VALUE_INPUT_META_NETPLAY_FLIP:
-         return "Netplay flip users";
-      case MENU_ENUM_LABEL_VALUE_INPUT_META_OSK:
-         return "On-screen keyboard toggle";
-      case MENU_ENUM_LABEL_VALUE_INPUT_META_OVERLAY_NEXT:
-         return "Overlay next";
-      case MENU_ENUM_LABEL_VALUE_INPUT_META_PAUSE_TOGGLE:
-         return "Pause toggle";
-      case MENU_ENUM_LABEL_VALUE_INPUT_META_QUIT_KEY:
-         return "Quit RetroArch";
-      case MENU_ENUM_LABEL_VALUE_INPUT_META_RESET:
-         return "Reset game";
-      case MENU_ENUM_LABEL_VALUE_INPUT_META_REWIND:
-         return "Rewind";
-      case MENU_ENUM_LABEL_VALUE_INPUT_META_SAVE_STATE_KEY:
-         return "Save state";
-      case MENU_ENUM_LABEL_VALUE_INPUT_META_SCREENSHOT:
-         return "Chụp ảnh màn hình";
-      case MENU_ENUM_LABEL_VALUE_INPUT_META_SHADER_NEXT:
-         return "Next shader";
-      case MENU_ENUM_LABEL_VALUE_INPUT_META_SHADER_PREV:
-         return "Previous shader";
-      case MENU_ENUM_LABEL_VALUE_INPUT_META_SLOWMOTION:
-         return "Slow motion";
-      case MENU_ENUM_LABEL_VALUE_INPUT_META_STATE_SLOT_MINUS:
-         return "Savestate slot -";
-      case MENU_ENUM_LABEL_VALUE_INPUT_META_STATE_SLOT_PLUS:
-         return "Savestate slot +";
-      case MENU_ENUM_LABEL_VALUE_INPUT_META_VOLUME_DOWN:
-         return "Volume -";
-      case MENU_ENUM_LABEL_VALUE_INPUT_META_VOLUME_UP:
-         return "Volume +";
-      case MENU_ENUM_LABEL_VALUE_INPUT_OSK_OVERLAY_ENABLE:
-         return "Display Keyboard Overlay";
-      case MENU_ENUM_LABEL_VALUE_INPUT_OVERLAY_ENABLE:
-         return "Display Overlay";
-      case MENU_ENUM_LABEL_VALUE_INPUT_OVERLAY_HIDE_IN_MENU:
-         return "Hide Overlay In Menu";
-      case MENU_ENUM_LABEL_VALUE_INPUT_POLL_TYPE_BEHAVIOR:
-         return "Poll Type Behavior";
-      case MENU_ENUM_LABEL_VALUE_INPUT_POLL_TYPE_BEHAVIOR_EARLY:
-         return "Early";
-      case MENU_ENUM_LABEL_VALUE_INPUT_POLL_TYPE_BEHAVIOR_LATE:
-         return "Late";
-      case MENU_ENUM_LABEL_VALUE_INPUT_POLL_TYPE_BEHAVIOR_NORMAL:
-         return "Normal";
-      case MENU_ENUM_LABEL_VALUE_INPUT_PREFER_FRONT_TOUCH:
-         return "Prefer Front Touch";
-      case MENU_ENUM_LABEL_VALUE_INPUT_REMAPPING_DIRECTORY:
-         return "Input Remapping Danh mục";
-      case MENU_ENUM_LABEL_VALUE_INPUT_REMAP_BINDS_ENABLE:
-         return "Kích hoạt Remap Binds";
-      case MENU_ENUM_LABEL_VALUE_INPUT_SAVE_AUTOCONFIG:
-         return "Lưu Autoconfig";
-      case MENU_ENUM_LABEL_VALUE_INPUT_SETTINGS:
-         return "Input";
-      case MENU_ENUM_LABEL_VALUE_INPUT_SMALL_KEYBOARD_ENABLE:
-         return "Small Keyboard Enable";
-      case MENU_ENUM_LABEL_VALUE_INPUT_TOUCH_ENABLE:
-         return "Kích hoạt Touch";
-      case MENU_ENUM_LABEL_VALUE_INPUT_TURBO_ENABLE:
-         return "Kích hoạt Turbo";
-      case MENU_ENUM_LABEL_VALUE_INPUT_TURBO_PERIOD:
-         return "Turbo Period";
-      case MENU_ENUM_LABEL_VALUE_INPUT_USER_BINDS:
-         return "Input User %u Binds";
-      case MENU_ENUM_LABEL_VALUE_INTERNAL_STORAGE_STATUS:
-         return "Internal storage status";
-      case MENU_ENUM_LABEL_VALUE_JOYPAD_AUTOCONFIG_DIR:
-         return "Input Device Autoconfig Danh mục";
-      case MENU_ENUM_LABEL_VALUE_JOYPAD_DRIVER:
-         return "Joypad Driver";
-      case MENU_ENUM_LABEL_VALUE_LAKKA_SERVICES:
-         return "Services";
-      case MENU_ENUM_LABEL_VALUE_LANG_CHINESE_SIMPLIFIED:
-         return "Tiếng Trung Quốc (Chữ Hán giản thể)";
-      case MENU_ENUM_LABEL_VALUE_LANG_CHINESE_TRADITIONAL:
-         return "Tiếng Trung Quốc (Chữ Hán phồn thể)";
-      case MENU_ENUM_LABEL_VALUE_LANG_DUTCH:
-         return "Tiếng Hà Lan";
-      case MENU_ENUM_LABEL_VALUE_LANG_ENGLISH:
-         return "Tiếng Anh";
-      case MENU_ENUM_LABEL_VALUE_LANG_ESPERANTO:
-         return "Tiếng Quốc tế ngữ";
-      case MENU_ENUM_LABEL_VALUE_LANG_FRENCH:
-         return "Tiếng Pháp";
-      case MENU_ENUM_LABEL_VALUE_LANG_GERMAN:
-         return "Tiếng Đức";
-      case MENU_ENUM_LABEL_VALUE_LANG_ITALIAN:
-         return "Tiếng Ý";
-      case MENU_ENUM_LABEL_VALUE_LANG_JAPANESE:
-         return "Tiếng Nhật";
-      case MENU_ENUM_LABEL_VALUE_LANG_KOREAN:
-         return "Tiếng Hàn Quốc";
-      case MENU_ENUM_LABEL_VALUE_LANG_POLISH:
-         return "Polish";
-      case MENU_ENUM_LABEL_VALUE_LANG_PORTUGUESE:
-         return "Tiếng Bồ Đào Nha";
-      case MENU_ENUM_LABEL_VALUE_LANG_RUSSIAN:
-         return "Tiếng Nga";
-      case MENU_ENUM_LABEL_VALUE_LANG_SPANISH:
-         return "Tiếng Tây Ban Nha";
-      case MENU_ENUM_LABEL_VALUE_LANG_VIETNAMESE:
-         return "Tiếng Việt";
-      case MENU_ENUM_LABEL_VALUE_LEFT_ANALOG:
-         return "Left Analog";
-      case MENU_ENUM_LABEL_VALUE_LIBRETRO_DIR_PATH:
-         return "Core Danh mục";
-      case MENU_ENUM_LABEL_VALUE_LIBRETRO_INFO_PATH:
-         return "Core Info Danh mục";
-      case MENU_ENUM_LABEL_VALUE_LIBRETRO_LOG_LEVEL:
-         return "Core Logging Level";
-      case MENU_ENUM_LABEL_VALUE_LINEAR:
-         return "Linear";
-      case MENU_ENUM_LABEL_VALUE_LOAD_ARCHIVE:
-         return "Tải Archive With Core";
-      case MENU_ENUM_LABEL_VALUE_LOAD_CONTENT_HISTORY:
-         return "Tải Recent";
-      case MENU_ENUM_LABEL_VALUE_LOAD_CONTENT_LIST:
-         return "Tải Content";
-      case MENU_ENUM_LABEL_VALUE_LOAD_STATE:
-         return "Tải State";
-      case MENU_ENUM_LABEL_VALUE_LOCATION_ALLOW:
-         return "Allow Location";
-      case MENU_ENUM_LABEL_VALUE_LOCATION_DRIVER:
-         return "Location Driver";
-      case MENU_ENUM_LABEL_VALUE_LOGGING_SETTINGS:
-         return "Logging";
-      case MENU_ENUM_LABEL_VALUE_LOG_VERBOSITY:
-         return "Logging Verbosity";
-      case MENU_ENUM_LABEL_VALUE_MAIN_MENU:
-         return "Main Menu";
-      case MENU_ENUM_LABEL_VALUE_MANAGEMENT:
-         return "Database thiết lập";
-      case MENU_ENUM_LABEL_VALUE_MATERIALUI_MENU_COLOR_THEME:
-         return "Menu Color Theme";
-      case MENU_ENUM_LABEL_VALUE_MATERIALUI_MENU_COLOR_THEME_BLUE:
-         return "Blue";
-      case MENU_ENUM_LABEL_VALUE_MATERIALUI_MENU_COLOR_THEME_BLUE_GREY:
-         return "Blue Grey";
-      case MENU_ENUM_LABEL_VALUE_MATERIALUI_MENU_COLOR_THEME_DARK_BLUE:
-         return "Dark Blue";
-      case MENU_ENUM_LABEL_VALUE_MATERIALUI_MENU_COLOR_THEME_GREEN:
-         return "Green";
-      case MENU_ENUM_LABEL_VALUE_MATERIALUI_MENU_COLOR_THEME_NVIDIA_SHIELD:
-         return "Shield";
-      case MENU_ENUM_LABEL_VALUE_MATERIALUI_MENU_COLOR_THEME_RED:
-         return "Red";
-      case MENU_ENUM_LABEL_VALUE_MATERIALUI_MENU_COLOR_THEME_YELLOW:
-         return "Yellow";
-      case MENU_ENUM_LABEL_VALUE_MATERIALUI_MENU_FOOTER_OPACITY:
-         return "Footer Opacity";
-      case MENU_ENUM_LABEL_VALUE_MATERIALUI_MENU_HEADER_OPACITY:
-         return "Header Opacity";
-      case MENU_ENUM_LABEL_VALUE_MENU_DRIVER:
-         return "Menu Driver";
-      case MENU_ENUM_LABEL_VALUE_MENU_ENUM_THROTTLE_FRAMERATE:
-         return "Throttle Menu Framerate";
-      case MENU_ENUM_LABEL_VALUE_MENU_LINEAR_FILTER:
-         return "Menu Linear Filter";
-      case MENU_ENUM_LABEL_VALUE_MENU_SETTINGS:
-         return "Menu";
-      case MENU_ENUM_LABEL_VALUE_MENU_WALLPAPER:
-         return "Background";
-      case MENU_ENUM_LABEL_VALUE_MENU_WALLPAPER_OPACITY:
-         return "Background opacity";
-      case MENU_ENUM_LABEL_VALUE_MISSING:
-         return "Missing";
-      case MENU_ENUM_LABEL_VALUE_MORE:
-         return "...";
-      case MENU_ENUM_LABEL_VALUE_MOUSE_ENABLE:
-         return "Mouse Support";
-      case MENU_ENUM_LABEL_VALUE_MULTIMEDIA_SETTINGS:
-         return "Multimedia";
-      case MENU_ENUM_LABEL_VALUE_MUSIC_TAB:
-         return "Music";
-      case MENU_ENUM_LABEL_VALUE_NAVIGATION_BROWSER_FILTER_SUPPORTED_EXTENSIONS_ENABLE:
-         return "Filter unknown extensions";
-      case MENU_ENUM_LABEL_VALUE_NAVIGATION_WRAPAROUND:
-         return "Navigation Wrap-Around";
-      case MENU_ENUM_LABEL_VALUE_NEAREST:
-         return "Nearest";
-      case MENU_ENUM_LABEL_VALUE_NETPLAY:
-         return "Netplay";
-      case MENU_ENUM_LABEL_VALUE_NETPLAY_CHECK_FRAMES:
-         return "Netplay Check Frames";
-      case MENU_ENUM_LABEL_VALUE_NETPLAY_CLIENT_SWAP_INPUT:
-         return "Netplay P2 Uses C1";
-      case MENU_ENUM_LABEL_VALUE_NETPLAY_DELAY_FRAMES:
-         return "Netplay Delay Frames";
-      case MENU_ENUM_LABEL_VALUE_NETPLAY_DISCONNECT:
-         return "Disconnect";
-      case MENU_ENUM_LABEL_VALUE_NETPLAY_ENABLE:
-         return "Kích hoạt Netplay";
-      case MENU_ENUM_LABEL_VALUE_NETPLAY_ENABLE_CLIENT:
-         return "Connect to Netplay host";
-      case MENU_ENUM_LABEL_VALUE_NETPLAY_ENABLE_HOST:
-         return "Start hosting";
-      case MENU_ENUM_LABEL_VALUE_NETPLAY_IP_ADDRESS:
-         return "Server Address";
-      case MENU_ENUM_LABEL_VALUE_NETPLAY_MODE:
-         return "Kích hoạt Netplay Client";
-      case MENU_ENUM_LABEL_VALUE_NETPLAY_NICKNAME:
-         return "Username";
-      case MENU_ENUM_LABEL_VALUE_NETPLAY_SETTINGS:
-         return "Netplay thiết lập";
-      case MENU_ENUM_LABEL_VALUE_NETPLAY_SPECTATOR_MODE_ENABLE:
-         return "Kích hoạt Netplay Spectator";
-      case MENU_ENUM_LABEL_VALUE_NETPLAY_TCP_UDP_PORT:
-         return "Netplay TCP/UDP Port";
-      case MENU_ENUM_LABEL_VALUE_NETWORK_CMD_ENABLE:
-         return "Network Commands";
-      case MENU_ENUM_LABEL_VALUE_NETWORK_CMD_PORT:
-         return "Network Command Port";
-      case MENU_ENUM_LABEL_VALUE_NETWORK_INFORMATION:
-         return "Network Information";
-      case MENU_ENUM_LABEL_VALUE_NETWORK_REMOTE_ENABLE:
-         return "Network Gamepad";
-      case MENU_ENUM_LABEL_VALUE_NETWORK_REMOTE_PORT:
-         return "Network Remote Base Port";
-      case MENU_ENUM_LABEL_VALUE_NETWORK_SETTINGS:
-         return "Network";
-      case MENU_ENUM_LABEL_VALUE_NO:
-         return "No";
-      case MENU_ENUM_LABEL_VALUE_NONE:
-         return "None";
-      case MENU_ENUM_LABEL_VALUE_NOT_AVAILABLE:
-         return "N/A";
-      case MENU_ENUM_LABEL_VALUE_NO_ACHIEVEMENTS_TO_DISPLAY:
-         return "No achievements to display.";
-      case MENU_ENUM_LABEL_VALUE_NO_CORE:
-         return "No Core";
-      case MENU_ENUM_LABEL_VALUE_NO_CORES_AVAILABLE:
-         return "No cores available.";
-      case MENU_ENUM_LABEL_VALUE_NO_CORE_INFORMATION_AVAILABLE:
-         return "No core information available.";
-      case MENU_ENUM_LABEL_VALUE_NO_CORE_OPTIONS_AVAILABLE:
-         return "No core options available.";
-      case MENU_ENUM_LABEL_VALUE_NO_ENTRIES_TO_DISPLAY:
-         return "No entries to display.";
-      case MENU_ENUM_LABEL_VALUE_NO_HISTORY_AVAILABLE:
-         return "No history available.";
-      case MENU_ENUM_LABEL_VALUE_NO_INFORMATION_AVAILABLE:
-         return "No information is available.";
-      case MENU_ENUM_LABEL_VALUE_NO_ITEMS:
-         return "No items.";
-      case MENU_ENUM_LABEL_VALUE_NO_PERFORMANCE_COUNTERS:
-         return "No performance counters.";
-      case MENU_ENUM_LABEL_VALUE_NO_PLAYLISTS:
-         return "No playlists.";
-      case MENU_ENUM_LABEL_VALUE_NO_PLAYLIST_ENTRIES_AVAILABLE:
-         return "No playlist entries available.";
-      case MENU_ENUM_LABEL_VALUE_NO_SETTINGS_FOUND:
-         return "No thiết lập found.";
-      case MENU_ENUM_LABEL_VALUE_NO_SHADER_PARAMETERS:
-         return "No shader parameters.";
-      case MENU_ENUM_LABEL_VALUE_OFF:
-         return "OFF";
-      case MENU_ENUM_LABEL_VALUE_ON:
-         return "ON";
-      case MENU_ENUM_LABEL_VALUE_ONLINE_UPDATER:
-         return "Online Updater";
-      case MENU_ENUM_LABEL_VALUE_ONSCREEN_DISPLAY_SETTINGS:
-         return "Onscreen Display";
-      case MENU_ENUM_LABEL_VALUE_ONSCREEN_OVERLAY_SETTINGS:
-         return "Onscreen Overlay";
-      case MENU_ENUM_LABEL_VALUE_OPEN_ARCHIVE:
-         return "Open Archive As Folder";
-      case MENU_ENUM_LABEL_VALUE_OPTIONAL:
-         return "Optional";
-      case MENU_ENUM_LABEL_VALUE_OSK_OVERLAY_DIRECTORY:
-         return "OSK Overlay Dir";
-      case MENU_ENUM_LABEL_VALUE_OVERLAY:
-         return "Overlay";
-      case MENU_ENUM_LABEL_VALUE_OVERLAY_AUTOLOAD_PREFERRED:
-         return "Tự động tải Preferred Overlay";
-      case MENU_ENUM_LABEL_VALUE_OVERLAY_DIRECTORY:
-         return "Overlay Dir";
-      case MENU_ENUM_LABEL_VALUE_OVERLAY_OPACITY:
-         return "Overlay Opacity";
-      case MENU_ENUM_LABEL_VALUE_OVERLAY_PRESET:
-         return "Overlay Preset";
-      case MENU_ENUM_LABEL_VALUE_OVERLAY_SCALE:
-         return "Overlay Scale";
-      case MENU_ENUM_LABEL_VALUE_OVERLAY_SETTINGS:
-         return "Onscreen Overlay";
-      case MENU_ENUM_LABEL_VALUE_PAL60_ENABLE:
-         return "Use PAL60 Mode";
-      case MENU_ENUM_LABEL_VALUE_PARENT_DIRECTORY:
-         return "Parent directory";
-      case MENU_ENUM_LABEL_VALUE_PAUSE_LIBRETRO:
-         return "Pause when menu activated";
-      case MENU_ENUM_LABEL_VALUE_PAUSE_NONACTIVE:
-         return "Don't run in background";
-      case MENU_ENUM_LABEL_VALUE_PERFCNT_ENABLE:
-         return "Performance Counters";
-      case MENU_ENUM_LABEL_VALUE_PLAYLISTS_TAB:
-         return "Playlists";
-      case MENU_ENUM_LABEL_VALUE_PLAYLIST_DIRECTORY:
-         return "Playlist Danh mục";
-      case MENU_ENUM_LABEL_VALUE_PLAYLIST_SETTINGS:
-         return "Playlists";
-      case MENU_ENUM_LABEL_VALUE_POINTER_ENABLE:
-         return "Touch Support";
-      case MENU_ENUM_LABEL_VALUE_PORT:
-         return "Port";
-      case MENU_ENUM_LABEL_VALUE_PRESENT:
-         return "Present";
-      case MENU_ENUM_LABEL_VALUE_PRIVACY_SETTINGS:
-         return "Privacy";
-      case MENU_ENUM_LABEL_VALUE_QUIT_RETROARCH:
-         return "Thoát RetroArch";
-      case MENU_ENUM_LABEL_VALUE_RDB_ENTRY_ANALOG:
-         return "Analog supported";
-      case MENU_ENUM_LABEL_VALUE_RDB_ENTRY_BBFC_RATING:
-         return "BBFC Rating";
-      case MENU_ENUM_LABEL_VALUE_RDB_ENTRY_CERO_RATING:
-         return "CERO Rating";
-      case MENU_ENUM_LABEL_VALUE_RDB_ENTRY_COOP:
-         return "Co-op supported";
-      case MENU_ENUM_LABEL_VALUE_RDB_ENTRY_CRC32:
-         return "CRC32";
-      case MENU_ENUM_LABEL_VALUE_RDB_ENTRY_DESCRIPTION:
-         return "Description";
-      case MENU_ENUM_LABEL_VALUE_RDB_ENTRY_DEVELOPER:
-         return "Developer";
-      case MENU_ENUM_LABEL_VALUE_RDB_ENTRY_EDGE_MAGAZINE_ISSUE:
-         return "Edge Magazine Issue";
-      case MENU_ENUM_LABEL_VALUE_RDB_ENTRY_EDGE_MAGAZINE_RATING:
-         return "Edge Magazine Rating";
-      case MENU_ENUM_LABEL_VALUE_RDB_ENTRY_EDGE_MAGAZINE_REVIEW:
-         return "Edge Magazine Review";
-      case MENU_ENUM_LABEL_VALUE_RDB_ENTRY_ELSPA_RATING:
-         return "ELSPA Rating";
-      case MENU_ENUM_LABEL_VALUE_RDB_ENTRY_ENHANCEMENT_HW:
-         return "Enhancement Hardware";
-      case MENU_ENUM_LABEL_VALUE_RDB_ENTRY_ESRB_RATING:
-         return "ESRB Rating";
-      case MENU_ENUM_LABEL_VALUE_RDB_ENTRY_FAMITSU_MAGAZINE_RATING:
-         return "Famitsu Magazine Rating";
-      case MENU_ENUM_LABEL_VALUE_RDB_ENTRY_FRANCHISE:
-         return "Franchise";
-      case MENU_ENUM_LABEL_VALUE_RDB_ENTRY_GENRE:
-         return "Genre";
-      case MENU_ENUM_LABEL_VALUE_RDB_ENTRY_MD5:
-         return "MD5";
-      case MENU_ENUM_LABEL_VALUE_RDB_ENTRY_NAME:
-         return "Name";
-      case MENU_ENUM_LABEL_VALUE_RDB_ENTRY_ORIGIN:
-         return "Origin";
-      case MENU_ENUM_LABEL_VALUE_RDB_ENTRY_PEGI_RATING:
-         return "PEGI Rating";
-      case MENU_ENUM_LABEL_VALUE_RDB_ENTRY_PUBLISHER:
-         return "Publisher";
-      case MENU_ENUM_LABEL_VALUE_RDB_ENTRY_RELEASE_MONTH:
-         return "Releasedate Month";
-      case MENU_ENUM_LABEL_VALUE_RDB_ENTRY_RELEASE_YEAR:
-         return "Releasedate Year";
-      case MENU_ENUM_LABEL_VALUE_RDB_ENTRY_RUMBLE:
-         return "Rumble supported";
-      case MENU_ENUM_LABEL_VALUE_RDB_ENTRY_SERIAL:
-         return "Serial";
-      case MENU_ENUM_LABEL_VALUE_RDB_ENTRY_SHA1:
-         return "SHA1";
-      case MENU_ENUM_LABEL_VALUE_RDB_ENTRY_START_CONTENT:
-         return "Start Content";
-      case MENU_ENUM_LABEL_VALUE_RDB_ENTRY_TGDB_RATING:
-         return "TGDB Rating";
-      case MENU_ENUM_LABEL_VALUE_REBOOT:
-         return "Khởi động lại";
-      case MENU_ENUM_LABEL_VALUE_RECORDING_CONFIG_DIRECTORY:
-         return "Recording Config Danh mục";
-      case MENU_ENUM_LABEL_VALUE_RECORDING_OUTPUT_DIRECTORY:
-         return "Recording Output Danh mục";
-      case MENU_ENUM_LABEL_VALUE_RECORDING_SETTINGS:
-         return "Recording";
-      case MENU_ENUM_LABEL_VALUE_RECORD_CONFIG:
-         return "Load Recording Config...";
-      case MENU_ENUM_LABEL_VALUE_RECORD_DRIVER:
-         return "Record Driver";
-      case MENU_ENUM_LABEL_VALUE_RECORD_ENABLE:
-         return "Enabel Recording";
-      case MENU_ENUM_LABEL_VALUE_RECORD_PATH:
-         return "Save Recording Output as...";
-      case MENU_ENUM_LABEL_VALUE_RECORD_USE_OUTPUT_DIRECTORY:
-         return "Save Recordings in Output Dir";
-      case MENU_ENUM_LABEL_VALUE_REMAP_FILE:
-         return "Remap File";
-      case MENU_ENUM_LABEL_VALUE_REMAP_FILE_LOAD:
-         return "Tải Remap File";
-      case MENU_ENUM_LABEL_VALUE_REMAP_FILE_SAVE_CORE:
-         return "Save Core Remap File";
-      case MENU_ENUM_LABEL_VALUE_REMAP_FILE_SAVE_GAME:
-         return "Save Game Remap File";
-      case MENU_ENUM_LABEL_VALUE_REQUIRED:
-         return "Required";
-      case MENU_ENUM_LABEL_VALUE_RESTART_CONTENT:
-         return "Khởi động lại";
-      case MENU_ENUM_LABEL_VALUE_RESTART_RETROARCH:
-         return "Restart RetroArch";
-      case MENU_ENUM_LABEL_VALUE_RESUME:
-         return "Resume";
-      case MENU_ENUM_LABEL_VALUE_RESUME_CONTENT:
-         return "Resume";
-      case MENU_ENUM_LABEL_VALUE_RETROKEYBOARD:
-         return "RetroKeyboard";
-      case MENU_ENUM_LABEL_VALUE_RETROPAD:
-         return "RetroPad";
-      case MENU_ENUM_LABEL_VALUE_RETRO_ACHIEVEMENTS_SETTINGS:
-         return "Retro Achievements";
-      case MENU_ENUM_LABEL_VALUE_REWIND_ENABLE:
-         return "Kích hoạt Rewind";
-      case MENU_ENUM_LABEL_VALUE_REWIND_GRANULARITY:
-         return "Rewind Granularity";
-      case MENU_ENUM_LABEL_VALUE_REWIND_SETTINGS:
-         return "Rewind";
-      case MENU_ENUM_LABEL_VALUE_RGUI_BROWSER_DIRECTORY:
-         return "File Browser Danh mục";
-      case MENU_ENUM_LABEL_VALUE_RGUI_CONFIG_DIRECTORY:
-         return "Config Danh mục";
-      case MENU_ENUM_LABEL_VALUE_RGUI_SHOW_START_SCREEN:
-         return "Show Start Screen";
-      case MENU_ENUM_LABEL_VALUE_RIGHT_ANALOG:
-         return "Right Analog";
-      case MENU_ENUM_LABEL_VALUE_RUN:
-         return "Run";
-      case MENU_ENUM_LABEL_VALUE_SAMBA_ENABLE:
-         return "Kích hoạt SAMBA";
-      case MENU_ENUM_LABEL_VALUE_SAVEFILE_DIRECTORY:
-         return "Savefile Danh mục";
-      case MENU_ENUM_LABEL_VALUE_SAVESTATE_AUTO_INDEX:
-         return "Save State Auto Index";
-      case MENU_ENUM_LABEL_VALUE_SAVESTATE_AUTO_LOAD:
-         return "Tự động tải State";
-      case MENU_ENUM_LABEL_VALUE_SAVESTATE_AUTO_SAVE:
-         return "Auto Save State";
-      case MENU_ENUM_LABEL_VALUE_SAVESTATE_DIRECTORY:
-         return "Savestate Danh mục";
-      case MENU_ENUM_LABEL_VALUE_SAVE_CURRENT_CONFIG:
-         return "Save Current Config";
-      case MENU_ENUM_LABEL_VALUE_SAVE_CURRENT_CONFIG_OVERRIDE_CORE:
-         return "Save Core Overrides";
-      case MENU_ENUM_LABEL_VALUE_SAVE_CURRENT_CONFIG_OVERRIDE_GAME:
-         return "Save Game Overrides";
-      case MENU_ENUM_LABEL_VALUE_SAVE_NEW_CONFIG:
-         return "Save New Config";
-      case MENU_ENUM_LABEL_VALUE_SAVE_STATE:
-         return "Save State";
-      case MENU_ENUM_LABEL_VALUE_SAVING_SETTINGS:
-         return "Saving";
-      case MENU_ENUM_LABEL_VALUE_SCAN_DIRECTORY:
-         return "Scan Directory";
-      case MENU_ENUM_LABEL_VALUE_SCAN_FILE:
-         return "Scan File";
-      case MENU_ENUM_LABEL_VALUE_SCAN_THIS_DIRECTORY:
-         return "<Scan This Directory>";
-      case MENU_ENUM_LABEL_VALUE_SCREENSHOT_DIRECTORY:
-         return "Screenshot Danh mục";
-      case MENU_ENUM_LABEL_VALUE_SCREEN_RESOLUTION:
-         return "Screen Resolution";
-      case MENU_ENUM_LABEL_VALUE_SEARCH:
-         return "Search";
-      case MENU_ENUM_LABEL_VALUE_SECONDS:
-         return "seconds";
-      case MENU_ENUM_LABEL_VALUE_SETTINGS:
-         return "Thiết lập";
-      case MENU_ENUM_LABEL_VALUE_SETTINGS_TAB:
-         return "Thiết lập";
-      case MENU_ENUM_LABEL_VALUE_SHADER:
-         return "Shader";
-      case MENU_ENUM_LABEL_VALUE_SHADER_APPLY_CHANGES:
-         return "Áp dụng Shader Changes";
-      case MENU_ENUM_LABEL_VALUE_SHADER_OPTIONS:
-         return "Shaders";
-      case MENU_ENUM_LABEL_VALUE_SHADER_PIPELINE_RIBBON:
-         return "Ribbon";
-      case MENU_ENUM_LABEL_VALUE_SHADER_PIPELINE_RIBBON_SIMPLIFIED:
-         return "Ribbon (simplified)";
-      case MENU_ENUM_LABEL_VALUE_SHOW_ADVANCED_SETTINGS:
-         return "Show Advanced thiết lập";
-      case MENU_ENUM_LABEL_VALUE_SHOW_HIDDEN_FILES:
-         return "Show Hidden Files and Folders";
-      case MENU_ENUM_LABEL_VALUE_SHUTDOWN:
-         return "Tắt Máy";
-      case MENU_ENUM_LABEL_VALUE_SLOWMOTION_RATIO:
-         return "Slow-Motion Ratio";
-      case MENU_ENUM_LABEL_VALUE_SORT_SAVEFILES_ENABLE:
-         return "Sort Saves In Folders";
-      case MENU_ENUM_LABEL_VALUE_SORT_SAVESTATES_ENABLE:
-         return "Sort Savestates In Folders";
-      case MENU_ENUM_LABEL_VALUE_SSH_ENABLE:
-         return "Kích hoạt SSH";
-      case MENU_ENUM_LABEL_VALUE_START_CORE:
-         return "Start Core";
-      case MENU_ENUM_LABEL_VALUE_START_NET_RETROPAD:
-         return "Start Remote RetroPad";
-      case MENU_ENUM_LABEL_VALUE_START_VIDEO_PROCESSOR:
-         return "Start Video Processor";
-      case MENU_ENUM_LABEL_VALUE_STATE_SLOT:
-         return "State Slot";
-      case MENU_ENUM_LABEL_VALUE_STATUS:
-         return "Status";
-      case MENU_ENUM_LABEL_VALUE_STDIN_CMD_ENABLE:
-         return "stdin Commands";
-      case MENU_ENUM_LABEL_VALUE_SUPPORTED_CORES:
-         return "Supported cores";
-      case MENU_ENUM_LABEL_VALUE_SUSPEND_SCREENSAVER_ENABLE:
-         return "Suspend Screensaver";
-      case MENU_ENUM_LABEL_VALUE_SYSTEM_BGM_ENABLE:
-         return "Kích hoạt System BGM";
-      case MENU_ENUM_LABEL_VALUE_SYSTEM_DIRECTORY:
-         return "System/BIOS Danh mục";
-      case MENU_ENUM_LABEL_VALUE_SYSTEM_INFORMATION:
-         return "System Information";
-      case MENU_ENUM_LABEL_VALUE_SYSTEM_INFO_7ZIP_SUPPORT:
-         return "7zip support";
-      case MENU_ENUM_LABEL_VALUE_SYSTEM_INFO_ALSA_SUPPORT:
-         return "ALSA support";
-      case MENU_ENUM_LABEL_VALUE_SYSTEM_INFO_BUILD_DATE:
-         return "Build date";
-      case MENU_ENUM_LABEL_VALUE_SYSTEM_INFO_CG_SUPPORT:
-         return "Cg support";
-      case MENU_ENUM_LABEL_VALUE_SYSTEM_INFO_COCOA_SUPPORT:
-         return "Cocoa support";
-      case MENU_ENUM_LABEL_VALUE_SYSTEM_INFO_COMMAND_IFACE_SUPPORT:
-         return "Command interface support";
-      case MENU_ENUM_LABEL_VALUE_SYSTEM_INFO_CORETEXT_SUPPORT:
-         return "CoreText support";
-      case MENU_ENUM_LABEL_VALUE_SYSTEM_INFO_CPU_FEATURES:
-         return "CPU Features";
-      case MENU_ENUM_LABEL_VALUE_SYSTEM_INFO_DISPLAY_METRIC_DPI:
-         return "Display metric DPI";
-      case MENU_ENUM_LABEL_VALUE_SYSTEM_INFO_DISPLAY_METRIC_MM_HEIGHT:
-         return "Display metric height (mm)";
-      case MENU_ENUM_LABEL_VALUE_SYSTEM_INFO_DISPLAY_METRIC_MM_WIDTH:
-         return "Display metric width (mm)";
-      case MENU_ENUM_LABEL_VALUE_SYSTEM_INFO_DSOUND_SUPPORT:
-         return "DirectSound support";
-      case MENU_ENUM_LABEL_VALUE_SYSTEM_INFO_DYLIB_SUPPORT:
-         return "Dynamic library support";
-      case MENU_ENUM_LABEL_VALUE_SYSTEM_INFO_DYNAMIC_SUPPORT:
-         return "Dynamic run-time loading of libretro library";
-      case MENU_ENUM_LABEL_VALUE_SYSTEM_INFO_EGL_SUPPORT:
-         return "EGL support";
-      case MENU_ENUM_LABEL_VALUE_SYSTEM_INFO_FBO_SUPPORT:
-         return "OpenGL/Direct3D render-to-texture (multi-pass shaders) support";
-      case MENU_ENUM_LABEL_VALUE_SYSTEM_INFO_FFMPEG_SUPPORT:
-         return "FFmpeg support";
-      case MENU_ENUM_LABEL_VALUE_SYSTEM_INFO_FREETYPE_SUPPORT:
-         return "FreeType support";
-      case MENU_ENUM_LABEL_VALUE_SYSTEM_INFO_FRONTEND_IDENTIFIER:
-         return "Frontend identifier";
-      case MENU_ENUM_LABEL_VALUE_SYSTEM_INFO_FRONTEND_NAME:
-         return "Frontend name";
-      case MENU_ENUM_LABEL_VALUE_SYSTEM_INFO_FRONTEND_OS:
-         return "Frontend OS";
-      case MENU_ENUM_LABEL_VALUE_SYSTEM_INFO_GIT_VERSION:
-         return "Git version";
-      case MENU_ENUM_LABEL_VALUE_SYSTEM_INFO_GLSL_SUPPORT:
-         return "GLSL support";
-      case MENU_ENUM_LABEL_VALUE_SYSTEM_INFO_HLSL_SUPPORT:
-         return "HLSL support";
-      case MENU_ENUM_LABEL_VALUE_SYSTEM_INFO_JACK_SUPPORT:
-         return "JACK support";
-      case MENU_ENUM_LABEL_VALUE_SYSTEM_INFO_KMS_SUPPORT:
-         return "KMS/EGL support";
-      case MENU_ENUM_LABEL_VALUE_SYSTEM_INFO_LIBRETRODB_SUPPORT:
-         return "LibretroDB support";
-      case MENU_ENUM_LABEL_VALUE_SYSTEM_INFO_LIBUSB_SUPPORT:
-         return "Libusb support";
-      case MENU_ENUM_LABEL_VALUE_SYSTEM_INFO_LIBXML2_SUPPORT:
-         return "libxml2 XML parsing support";
-      case MENU_ENUM_LABEL_VALUE_SYSTEM_INFO_NETPLAY_SUPPORT:
-         return "Netplay (peer-to-peer) support";
-      case MENU_ENUM_LABEL_VALUE_SYSTEM_INFO_NETWORK_COMMAND_IFACE_SUPPORT:
-         return "Network Command interface support";
-      case MENU_ENUM_LABEL_VALUE_SYSTEM_INFO_NETWORK_REMOTE_SUPPORT:
-         return "Network Gamepad support";
-      case MENU_ENUM_LABEL_VALUE_SYSTEM_INFO_OPENAL_SUPPORT:
-         return "OpenAL support";
-      case MENU_ENUM_LABEL_VALUE_SYSTEM_INFO_OPENGLES_SUPPORT:
-         return "OpenGL ES support";
-      case MENU_ENUM_LABEL_VALUE_SYSTEM_INFO_OPENGL_SUPPORT:
-         return "OpenGL support";
-      case MENU_ENUM_LABEL_VALUE_SYSTEM_INFO_OPENSL_SUPPORT:
-         return "OpenSL support";
-      case MENU_ENUM_LABEL_VALUE_SYSTEM_INFO_OPENVG_SUPPORT:
-         return "OpenVG support";
-      case MENU_ENUM_LABEL_VALUE_SYSTEM_INFO_OSS_SUPPORT:
-         return "OSS support";
-      case MENU_ENUM_LABEL_VALUE_SYSTEM_INFO_OVERLAY_SUPPORT:
-         return "Overlay support";
-      case MENU_ENUM_LABEL_VALUE_SYSTEM_INFO_POWER_SOURCE:
-         return "Power source";
-      case MENU_ENUM_LABEL_VALUE_SYSTEM_INFO_POWER_SOURCE_CHARGED:
-         return "Charged";
-      case MENU_ENUM_LABEL_VALUE_SYSTEM_INFO_POWER_SOURCE_CHARGING:
-         return "Charging";
-      case MENU_ENUM_LABEL_VALUE_SYSTEM_INFO_POWER_SOURCE_DISCHARGING:
-         return "Discharging";
-      case MENU_ENUM_LABEL_VALUE_SYSTEM_INFO_POWER_SOURCE_NO_SOURCE:
-         return "No source";
-      case MENU_ENUM_LABEL_VALUE_SYSTEM_INFO_PULSEAUDIO_SUPPORT:
-         return "PulseAudio support";
-      case MENU_ENUM_LABEL_VALUE_SYSTEM_INFO_PYTHON_SUPPORT:
-         return "Python (script support in shaders) support";
-      case MENU_ENUM_LABEL_VALUE_SYSTEM_INFO_RBMP_SUPPORT:
-         return "BMP support (RBMP)";
-      case MENU_ENUM_LABEL_VALUE_SYSTEM_INFO_RETRORATING_LEVEL:
-         return "RetroRating level";
-      case MENU_ENUM_LABEL_VALUE_SYSTEM_INFO_RJPEG_SUPPORT:
-         return "JPEG support (RJPEG)";
-      case MENU_ENUM_LABEL_VALUE_SYSTEM_INFO_ROARAUDIO_SUPPORT:
-         return "RoarAudio support";
-      case MENU_ENUM_LABEL_VALUE_SYSTEM_INFO_RPNG_SUPPORT:
-         return "PNG support (RPNG)";
-      case MENU_ENUM_LABEL_VALUE_SYSTEM_INFO_RSOUND_SUPPORT:
-         return "RSound support";
-      case MENU_ENUM_LABEL_VALUE_SYSTEM_INFO_RTGA_SUPPORT:
-         return "TGA support (RTGA)";
-      case MENU_ENUM_LABEL_VALUE_SYSTEM_INFO_SDL2_SUPPORT:
-         return "SDL2 support";
-      case MENU_ENUM_LABEL_VALUE_SYSTEM_INFO_SDL_IMAGE_SUPPORT:
-         return "SDL image support";
-      case MENU_ENUM_LABEL_VALUE_SYSTEM_INFO_SDL_SUPPORT:
-         return "SDL1.2 support";
-      case MENU_ENUM_LABEL_VALUE_SYSTEM_INFO_SLANG_SUPPORT:
-         return "Slang support";
-      case MENU_ENUM_LABEL_VALUE_SYSTEM_INFO_THREADING_SUPPORT:
-         return "Threading support";
-      case MENU_ENUM_LABEL_VALUE_SYSTEM_INFO_UDEV_SUPPORT:
-         return "Udev support";
-      case MENU_ENUM_LABEL_VALUE_SYSTEM_INFO_V4L2_SUPPORT:
-         return "Video4Linux2 support";
-      case MENU_ENUM_LABEL_VALUE_SYSTEM_INFO_VIDEO_CONTEXT_DRIVER:
-         return "Video context driver";
-      case MENU_ENUM_LABEL_VALUE_SYSTEM_INFO_VULKAN_SUPPORT:
-         return "Vulkan support";
-      case MENU_ENUM_LABEL_VALUE_SYSTEM_INFO_WAYLAND_SUPPORT:
-         return "Wayland support";
-      case MENU_ENUM_LABEL_VALUE_SYSTEM_INFO_X11_SUPPORT:
-         return "X11 support";
-      case MENU_ENUM_LABEL_VALUE_SYSTEM_INFO_XAUDIO2_SUPPORT:
-         return "XAudio2 support";
-      case MENU_ENUM_LABEL_VALUE_SYSTEM_INFO_XVIDEO_SUPPORT:
-         return "XVideo support";
-      case MENU_ENUM_LABEL_VALUE_SYSTEM_INFO_ZLIB_SUPPORT:
-         return "Zlib support";
-      case MENU_ENUM_LABEL_VALUE_TAKE_SCREENSHOT:
-         return "Chụp ảnh màn hình";
-      case MENU_ENUM_LABEL_VALUE_THUMBNAILS_DIRECTORY:
-         return "Thumbnails Danh mục";
-      case MENU_ENUM_LABEL_VALUE_THUMBNAILS_UPDATER_LIST:
-         return "Thumbnails Updater";
-      case MENU_ENUM_LABEL_VALUE_UI_COMPANION_ENABLE:
-         return "Kích hoạt UI Companion";
-      case MENU_ENUM_LABEL_VALUE_UI_COMPANION_START_ON_BOOT:
-         return "UI Companion Start On Boot";
-      case MENU_ENUM_LABEL_VALUE_UNDO_LOAD_STATE:
-         return "Undo Tải State";
-      case MENU_ENUM_LABEL_VALUE_UPDATE_ASSETS:
-         return "Cập nhật Assets";
-      case MENU_ENUM_LABEL_VALUE_UPDATE_AUTOCONFIG_PROFILES:
-         return "Cập nhật Autoconfig Profiles";
-      case MENU_ENUM_LABEL_VALUE_UPDATE_CG_SHADERS:
-         return "Cập nhật Cg Shaders";
-      case MENU_ENUM_LABEL_VALUE_UPDATE_CHEATS:
-         return "Cập nhật Cheats";
-      case MENU_ENUM_LABEL_VALUE_UPDATE_CORE_INFO_FILES:
-         return "Cập nhật Core Info Files";
-      case MENU_ENUM_LABEL_VALUE_UPDATE_DATABASES:
-         return "Cập nhật Databases";
-      case MENU_ENUM_LABEL_VALUE_UPDATE_GLSL_SHADERS:
-         return "Cập nhật GLSL Shaders";
-      case MENU_ENUM_LABEL_VALUE_UPDATE_LAKKA:
-         return "Cập nhật Lakka";
-      case MENU_ENUM_LABEL_VALUE_UPDATE_OVERLAYS:
-         return "Cập nhật Overlays";
-      case MENU_ENUM_LABEL_VALUE_UPDATE_SLANG_SHADERS:
-         return "Cập nhật Slang Shaders";
-      case MENU_ENUM_LABEL_VALUE_USER:
-         return "User";
-      case MENU_ENUM_LABEL_VALUE_USER_INTERFACE_SETTINGS:
-         return "User Interface";
-      case MENU_ENUM_LABEL_VALUE_USER_LANGUAGE:
-         return "Language";
-      case MENU_ENUM_LABEL_VALUE_USER_SETTINGS:
-         return "User";
-      case MENU_ENUM_LABEL_VALUE_USE_BUILTIN_IMAGE_VIEWER:
-         return "Use Builtin Image Viewer";
-      case MENU_ENUM_LABEL_VALUE_USE_BUILTIN_PLAYER:
-         return "Use Builtin Media Player";
-      case MENU_ENUM_LABEL_VALUE_USE_THIS_DIRECTORY:
-         return "<Use this directory>";
-      case MENU_ENUM_LABEL_VALUE_VIDEO_ALLOW_ROTATE:
-         return "Allow rotation";
-      case MENU_ENUM_LABEL_VALUE_VIDEO_ASPECT_RATIO_AUTO:
-         return "Auto Aspect Ratio";
-      case MENU_ENUM_LABEL_VALUE_VIDEO_ASPECT_RATIO_INDEX:
-         return "Aspect Ratio Index";
-      case MENU_ENUM_LABEL_VALUE_VIDEO_BLACK_FRAME_INSERTION:
-         return "Black Frame Insertion";
-      case MENU_ENUM_LABEL_VALUE_VIDEO_CROP_OVERSCAN:
-         return "Crop Overscan (Reload)";
-      case MENU_ENUM_LABEL_VALUE_VIDEO_DISABLE_COMPOSITION:
-         return "Disable Desktop Composition";
-      case MENU_ENUM_LABEL_VALUE_VIDEO_DRIVER:
-         return "Video Driver";
-      case MENU_ENUM_LABEL_VALUE_VIDEO_FILTER:
-         return "Video Filter";
-      case MENU_ENUM_LABEL_VALUE_VIDEO_FILTER_DIR:
-         return "Video Filter Danh mục";
-      case MENU_ENUM_LABEL_VALUE_VIDEO_FILTER_FLICKER:
-         return "Flicker filter";
-      case MENU_ENUM_LABEL_VALUE_VIDEO_FONT_ENABLE:
-         return "Display OSD Message";
-      case MENU_ENUM_LABEL_VALUE_VIDEO_FONT_PATH:
-         return "OSD Message Font";
-      case MENU_ENUM_LABEL_VALUE_VIDEO_FONT_SIZE:
-         return "OSD Message Size";
-      case MENU_ENUM_LABEL_VALUE_VIDEO_FORCE_ASPECT:
-         return "Force aspect ratio";
-      case MENU_ENUM_LABEL_VALUE_VIDEO_FORCE_SRGB_DISABLE:
-         return "Force-disable sRGB FBO";
-      case MENU_ENUM_LABEL_VALUE_VIDEO_FRAME_DELAY:
-         return "Frame Delay";
-      case MENU_ENUM_LABEL_VALUE_VIDEO_FULLSCREEN:
-         return "Sử dụng chế độ toàn màn hình";
-      case MENU_ENUM_LABEL_VALUE_VIDEO_GAMMA:
-         return "Video Gamma";
-      case MENU_ENUM_LABEL_VALUE_VIDEO_GPU_RECORD:
-         return "Use GPU Recording";
-      case MENU_ENUM_LABEL_VALUE_VIDEO_GPU_SCREENSHOT:
-         return "Kích hoạt GPU Screenshot";
-      case MENU_ENUM_LABEL_VALUE_VIDEO_HARD_SYNC:
-         return "Hard GPU Sync";
-      case MENU_ENUM_LABEL_VALUE_VIDEO_HARD_SYNC_FRAMES:
-         return "Hard GPU Sync Frames";
-      case MENU_ENUM_LABEL_VALUE_VIDEO_MAX_SWAPCHAIN_IMAGES:
-         return "Max swapchain images";
-      case MENU_ENUM_LABEL_VALUE_VIDEO_MESSAGE_POS_X:
-         return "OSD Message X Position";
-      case MENU_ENUM_LABEL_VALUE_VIDEO_MESSAGE_POS_Y:
-         return "OSD Message Y Position";
-      case MENU_ENUM_LABEL_VALUE_VIDEO_MONITOR_INDEX:
-         return "Monitor Index";
-      case MENU_ENUM_LABEL_VALUE_VIDEO_POST_FILTER_RECORD:
-         return "Kích hoạt Post Filter Recording";
-      case MENU_ENUM_LABEL_VALUE_VIDEO_REFRESH_RATE:
-         return "Refresh Rate";
-      case MENU_ENUM_LABEL_VALUE_VIDEO_REFRESH_RATE_AUTO:
-         return "Estimated Monitor Framerate";
-      case MENU_ENUM_LABEL_VALUE_VIDEO_ROTATION:
-         return "Rotation";
-      case MENU_ENUM_LABEL_VALUE_VIDEO_SCALE:
-         return "Windowed Scale";
-      case MENU_ENUM_LABEL_VALUE_VIDEO_SCALE_INTEGER:
-         return "Integer Scale";
-      case MENU_ENUM_LABEL_VALUE_VIDEO_SETTINGS:
-         return "Video";
-      case MENU_ENUM_LABEL_VALUE_VIDEO_SHADER_DIR:
-         return "Video Shader Danh mục";
-      case MENU_ENUM_LABEL_VALUE_VIDEO_SHADER_NUM_PASSES:
-         return "Shader Passes";
-      case MENU_ENUM_LABEL_VALUE_VIDEO_SHADER_PARAMETERS:
-         return "Preview Shader Parameters";
-      case MENU_ENUM_LABEL_VALUE_VIDEO_SHADER_PRESET:
-         return "Tải Shader Preset";
-      case MENU_ENUM_LABEL_VALUE_VIDEO_SHADER_PRESET_PARAMETERS:
-         return "Menu Shader Parameters";
-      case MENU_ENUM_LABEL_VALUE_VIDEO_SHADER_PRESET_SAVE_AS:
-         return "Save Shader Preset As";
-      case MENU_ENUM_LABEL_VALUE_VIDEO_SHADER_PRESET_SAVE_CORE:
-         return "Save Core Preset";
-      case MENU_ENUM_LABEL_VALUE_VIDEO_SHADER_PRESET_SAVE_GAME:
-         return "Save Game Preset";
-      case MENU_ENUM_LABEL_VALUE_VIDEO_SHARED_CONTEXT:
-         /* FIXME? Translate 'Enable Hardware Shared Context' */
-         return "Kích hoạt Hardware Shared Context";
-      case MENU_ENUM_LABEL_VALUE_VIDEO_SMOOTH:
-         return "HW Bilinear Filtering";
-      case MENU_ENUM_LABEL_VALUE_VIDEO_SOFT_FILTER:
-         return "Kích hoạt Soft Filter";
-      case MENU_ENUM_LABEL_VALUE_VIDEO_SWAP_INTERVAL:
-         return "VSync Swap Interval";
-      case MENU_ENUM_LABEL_VALUE_VIDEO_TAB:
-         return "Video";
-      case MENU_ENUM_LABEL_VALUE_VIDEO_THREADED:
-         return "Threaded Video";
-      case MENU_ENUM_LABEL_VALUE_VIDEO_VFILTER:
-         return "Deflicker";
-      case MENU_ENUM_LABEL_VALUE_VIDEO_VIEWPORT_CUSTOM_HEIGHT:
-         return "Custom Viewport Height";
-      case MENU_ENUM_LABEL_VALUE_VIDEO_VIEWPORT_CUSTOM_WIDTH:
-         return "Custom Viewport Width";
-      case MENU_ENUM_LABEL_VALUE_VIDEO_VIEWPORT_CUSTOM_X:
-         return "Custom Viewport X";
-      case MENU_ENUM_LABEL_VALUE_VIDEO_VIEWPORT_CUSTOM_Y:
-         return "Custom Viewport Y";
-      case MENU_ENUM_LABEL_VALUE_VIDEO_VI_WIDTH:
-         return "Set VI Screen Width";
-      case MENU_ENUM_LABEL_VALUE_VIDEO_VSYNC:
-         return "VSync";
-      case MENU_ENUM_LABEL_VALUE_VIDEO_WINDOWED_FULLSCREEN:
-         return "Chế độ toàn màn hình trong khung";
-      case MENU_ENUM_LABEL_VALUE_WIFI_DRIVER:
-         return "Wi-Fi Driver";
-      case MENU_ENUM_LABEL_VALUE_WIFI_SETTINGS:
-         return "Wi-Fi";
-      case MENU_ENUM_LABEL_VALUE_XMB_ALPHA_FACTOR:
-         return "Menu Alpha Factor";
-      case MENU_ENUM_LABEL_VALUE_XMB_FONT_COLOR_RED:
-         return "Menu Font Red Color";
-      case MENU_ENUM_LABEL_VALUE_XMB_FONT_COLOR_GREEN:
-         return "Menu Font Green Color";
-      case MENU_ENUM_LABEL_VALUE_XMB_FONT_COLOR_BLUE:
-         return "Menu Font Blue Color";
-      case MENU_ENUM_LABEL_VALUE_XMB_FONT:
-         return "Menu Font";
-      case MENU_ENUM_LABEL_VALUE_XMB_ICON_THEME_CUSTOM:
-         return "Custom";
-      case MENU_ENUM_LABEL_VALUE_XMB_ICON_THEME_FLATUI:
-         return "FlatUI";
-      case MENU_ENUM_LABEL_VALUE_XMB_ICON_THEME_MONOCHROME:
-         return "Monochrome";
-      case MENU_ENUM_LABEL_VALUE_XMB_ICON_THEME_SYSTEMATIC:
-         return "Systematic";
-      case MENU_ENUM_LABEL_VALUE_XMB_ICON_THEME_PIXEL:
-         return "Pixel";
-      case MENU_ENUM_LABEL_VALUE_XMB_ICON_THEME_RETROACTIVE:
-         return "RetroActive";
-      case MENU_ENUM_LABEL_VALUE_XMB_ICON_THEME_DOTART:
-         return "Dot-Art";
-      case MENU_ENUM_LABEL_VALUE_XMB_MENU_COLOR_THEME:
-         return "Menu Color Theme";
-      case MENU_ENUM_LABEL_VALUE_XMB_MENU_COLOR_THEME_APPLE_GREEN:
-         return "Apple Green";
-      case MENU_ENUM_LABEL_VALUE_XMB_MENU_COLOR_THEME_DARK:
-         return "Dark";
-      case MENU_ENUM_LABEL_VALUE_XMB_MENU_COLOR_THEME_DARK_PURPLE:
-         return "Dark Purple";
-      case MENU_ENUM_LABEL_VALUE_XMB_MENU_COLOR_THEME_ELECTRIC_BLUE:
-         return "Electric Blue";
-      case MENU_ENUM_LABEL_VALUE_XMB_MENU_COLOR_THEME_GOLDEN:
-         return "Golden";
-      case MENU_ENUM_LABEL_VALUE_XMB_MENU_COLOR_THEME_LEGACY_RED:
-         return "Legacy Red";
-      case MENU_ENUM_LABEL_VALUE_XMB_MENU_COLOR_THEME_MIDNIGHT_BLUE:
-         return "Midnight Blue";
-      case MENU_ENUM_LABEL_VALUE_XMB_MENU_COLOR_THEME_PLAIN:
-         return "Plain";
-      case MENU_ENUM_LABEL_VALUE_XMB_MENU_COLOR_THEME_UNDERSEA:
-         return "Undersea";
-      case MENU_ENUM_LABEL_VALUE_XMB_MENU_COLOR_THEME_VOLCANIC_RED:
-         return "Volcanic Red";
-      case MENU_ENUM_LABEL_VALUE_XMB_RIBBON_ENABLE:
-         return "Menu Shader Pipeline";
-      case MENU_ENUM_LABEL_VALUE_XMB_SCALE_FACTOR:
-         return "Menu Scale Factor";
-      case MENU_ENUM_LABEL_VALUE_XMB_SHADOWS_ENABLE:
-         return "Kích hoạt Icon Shadows";
-      case MENU_ENUM_LABEL_VALUE_XMB_SHOW_HISTORY:
-         return "Show History Tab";
-      case MENU_ENUM_LABEL_VALUE_XMB_SHOW_IMAGES:
-         return "Show Images Tab";
-      case MENU_ENUM_LABEL_VALUE_XMB_SHOW_MUSIC:
-         return "Show Music Tab";
-      case MENU_ENUM_LABEL_VALUE_XMB_SHOW_SETTINGS:
-         return "Show thiết lập Tab";
-      case MENU_ENUM_LABEL_VALUE_XMB_SHOW_VIDEO:
-         return "Show Video Tab";
-      case MENU_ENUM_LABEL_VALUE_XMB_THEME:
-         return "Menu Icon Theme";
-      case MENU_ENUM_LABEL_VALUE_YES:
-         return "Yes";
-      case MENU_ENUM_LABEL_VIDEO_SHADER_PRESET_TWO:
-         return "Shader Preset";
-      case MENU_ENUM_SUBLABEL_ADD_CONTENT_LIST:
-         return "Tải/quét nội dung và thêm vào bộ sưu tập.";
-      case MENU_ENUM_SUBLABEL_AUDIO_SETTINGS:
-         return "Điều chỉnh thiết lập cho âm thanh ra.";
-      case MENU_ENUM_SUBLABEL_BLUETOOTH_ENABLE:
-         return "Bật/tắt bluetooth.";
-      case MENU_ENUM_SUBLABEL_CONFIG_SAVE_ON_EXIT:
-         return "Lưu cấu hình khi thoát retroarch.";
-      case MENU_ENUM_SUBLABEL_CONFIGURATION_SETTINGS:
-         return "Change default settings for configuration files.";
-      case MENU_ENUM_SUBLABEL_CONFIGURATIONS_LIST:
-         return "Manage and create configuration files.";
-      case MENU_ENUM_SUBLABEL_CPU_CORES:
-         return "Số lượng lõi của CPU.";
-      case MENU_ENUM_SUBLABEL_FPS_SHOW:
-         return "Hiển thị tốc độ khung hình/giây trên màn hình.";
-      case MENU_ENUM_SUBLABEL_INPUT_HOTKEY_BINDS:
-         return "Đặt cấu hình thiết lập của hotkey.";
-      case MENU_ENUM_SUBLABEL_INPUT_MENU_ENUM_TOGGLE_GAMEPAD_COMBO:
-         return "Kết hợp nút Gamepad để vào menu bật/tắt.";
-      case MENU_ENUM_SUBLABEL_INPUT_SETTINGS:
-         return "Điều chỉnh thiết lập cho joypads, bàn phím và chuột.";
-      case MENU_ENUM_SUBLABEL_INPUT_USER_BINDS:
-         return "Đặt cấu hình điều khiển cho người dùng này.";
-      case MENU_ENUM_SUBLABEL_LOG_VERBOSITY:
-         return "Kích hoạt or disable logging to the terminal.";
-      case MENU_ENUM_SUBLABEL_NETPLAY:
-         return "Tham gia hoặc làm máy chủ cho netplay.";
-      case MENU_ENUM_SUBLABEL_ONLINE_UPDATER:
-         return "Tải/cập nhật tiện ích và thành phần của RetroArch.";
-      case MENU_ENUM_SUBLABEL_SAMBA_ENABLE:
-         return "Bật/tắt chia sẻ thư mục trên mạng.";
-      case MENU_ENUM_SUBLABEL_SERVICES_SETTINGS:
-         return "Quản lý dịch vụ của hệ điều hành.";
-      case MENU_ENUM_SUBLABEL_SHOW_HIDDEN_FILES:
-         return "Hiện ra tập tin và thư mục ẩn trong trình duyệt tập tin.";
-      case MENU_ENUM_SUBLABEL_SSH_ENABLE:
-         return "Bật/tắt giao thức SSH.";
-      case MENU_ENUM_SUBLABEL_SUSPEND_SCREENSAVER_ENABLE:
-         return "Chặn tính năng screensaver (màn hình chờ).";
-      case MENU_ENUM_SUBLABEL_USER_LANGUAGE:
-         return "Thiết lập ngôn ngữ của giao diện .";
-      case MENU_ENUM_SUBLABEL_VIDEO_BLACK_FRAME_INSERTION:
-         return "Inserts a black frame inbetween frames. Useful for users of 120 Hz monitors who want to play 60 Hz material with eliminated ghosting.";
-      case MENU_ENUM_SUBLABEL_VIDEO_FRAME_DELAY:
-         return "Reduces latency at the cost of higher risk of video stuttering. Adds a delay after V-Sync (in ms).";
-      case MENU_ENUM_SUBLABEL_VIDEO_HARD_SYNC_FRAMES:
-         return "Sets how many frames the CPU can run ahead of the GPU when using 'Hard GPU Sync'.";
-      case MENU_ENUM_SUBLABEL_VIDEO_MAX_SWAPCHAIN_IMAGES:
-         return "Tells the video driver to explicitly use a specified buffering mode.";
-      case MENU_ENUM_SUBLABEL_VIDEO_MONITOR_INDEX:
-         return "Chọn màn hình hiển thị để sử dụng.";
-      case MENU_ENUM_SUBLABEL_VIDEO_REFRESH_RATE_AUTO:
-         return "The accurate estimated refresh rate of the monitor in Hz.";
-      case MENU_ENUM_SUBLABEL_VIDEO_SETTINGS:
-         return "Điều chỉnh thiết lập cho video ra.";
-      case MENU_ENUM_SUBLABEL_WIFI_SETTINGS:
-         return "Tìm mạng không dây và thiết lập kết nối.";
-      case MSG_APPENDED_DISK:
-         return "Appended disk";
-      case MSG_APPLICATION_DIR:
-         return "Application Danh mục";
-      case MSG_APPLYING_CHEAT:
-         return "Đang áp dụng cheat changes.";
-      case MSG_APPLYING_SHADER:
-         return "Đang áp dụng shader";
-      case MSG_AUDIO_MUTED:
-         return "Âm thanh muted.";
-      case MSG_AUDIO_UNMUTED:
-         return "Âm thanh unmuted.";
-      case MSG_AUTOCONFIG_FILE_ERROR_SAVING:
-         return "Tập tin Autoconfig bị lỗi khi lưu.";
-      case MSG_AUTOCONFIG_FILE_SAVED_SUCCESSFULLY:
-         return "Tập tin Autoconfig đã lưu thành công.";
-      case MSG_AUTOSAVE_FAILED:
-         return "Could not initialize autosave.";
-      case MSG_AUTO_SAVE_STATE_TO:
-         return "Auto save state to";
-      case MSG_BLOCKING_SRAM_OVERWRITE:
-         return "Blocking SRAM Overwrite";
-      case MSG_BRINGING_UP_COMMAND_INTERFACE_ON_PORT:
-         return "Đang đưa lên lệnh giao diện trên cổng";
-      case MSG_BYTES:
-         return "bytes";
-      case MSG_CANNOT_INFER_NEW_CONFIG_PATH:
-         return "Cannot infer new config path. Use current time.";
-      case MSG_CHEEVOS_HARDCORE_MODE_ENABLE:
-         return "Hardcore Mode Enabled: savestate & rewind were disabled.";
-      case MSG_COMPARING_WITH_KNOWN_MAGIC_NUMBERS:
-         return "Comparing with known magic numbers...";
-      case MSG_COMPILED_AGAINST_API:
-         return "Compiled against API";
-      case MSG_CONFIG_DIRECTORY_NOT_SET:
-         return "Config directory not set. Cannot save new config.";
-      case MSG_CONNECTED_TO:
-         return "Connected to";
-      case MSG_CONTENT_CRC32S_DIFFER:
-         return "Content CRC32s differ. Cannot use different games.";
-      case MSG_CONTENT_LOADING_SKIPPED_IMPLEMENTATION_WILL_DO_IT:
-         return "Content loading skipped. Implementation will tải it on its own.";
-      case MSG_CORE_DOES_NOT_SUPPORT_SAVESTATES:
-         return "Core does not support save states.";
-      case MSG_CORE_OPTIONS_FILE_CREATED_SUCCESSFULLY:
-         return "Core options file created successfully.";
-      case MSG_COULD_NOT_FIND_ANY_NEXT_DRIVER:
-         return "Could not find any next driver";
-      case MSG_COULD_NOT_FIND_COMPATIBLE_SYSTEM:
-         return "Could not find compatible system.";
-      case MSG_COULD_NOT_FIND_VALID_DATA_TRACK:
-         return "Could not find valid data track";
-      case MSG_COULD_NOT_OPEN_DATA_TRACK:
-         return "could not open data track";
-      case MSG_COULD_NOT_READ_CONTENT_FILE:
-         return "Could not read content file";
-      case MSG_COULD_NOT_READ_MOVIE_HEADER:
-         return "Could not read movie header.";
-      case MSG_COULD_NOT_READ_STATE_FROM_MOVIE:
-         return "Could not read state from movie.";
-      case MSG_CRC32_CHECKSUM_MISMATCH:
-         return "CRC32 checksum mismatch between content file and saved content checksum in replay file header; replay highly likely to desync on playback.";
-      case MSG_CUSTOM_TIMING_GIVEN:
-         return "Custom timing given";
-      case MSG_DECOMPRESSION_ALREADY_IN_PROGRESS:
-         return "Decompression already in progress.";
-      case MSG_DECOMPRESSION_FAILED:
-         return "Decompression failed.";
-      case MSG_DETECTED_VIEWPORT_OF:
-         return "Detected viewport of";
-      case MSG_DID_NOT_FIND_A_VALID_CONTENT_PATCH:
-         return "Did not find a valid content patch.";
-      case MSG_DISCONNECT_DEVICE_FROM_A_VALID_PORT:
-         return "Ngắt kết nối thiết bị từ cổng hợp lệ.";
-      case MSG_DISK_CLOSED:
-         return "Closed";
-      case MSG_DISK_EJECTED:
-         return "Ejected";
-      case MSG_DOWNLOADING:
-         return "Downloading";
-      case MSG_DOWNLOAD_FAILED:
-         return "Download failed";
-      case MSG_ERROR:
-         return "Error";
-      case MSG_ERROR_LIBRETRO_CORE_REQUIRES_CONTENT:
-         return "Libretro core requires content, but nothing was provided.";
-      case MSG_ERROR_LIBRETRO_CORE_REQUIRES_SPECIAL_CONTENT:
-         return "Libretro core requires special content, but none were provided.";
-      case MSG_ERROR_PARSING_ARGUMENTS:
-         return "Error parsing arguments.";
-      case MSG_ERROR_SAVING_CORE_OPTIONS_FILE:
-         return "Error saving core options file.";
-      case MSG_ERROR_SAVING_REMAP_FILE:
-         return "Error saving remap file.";
-      case MSG_ERROR_SAVING_SHADER_PRESET:
-         return "Error saving shader preset.";
-      case MSG_EXTERNAL_APPLICATION_DIR:
-         return "External Application Danh mục";
-      case MSG_EXTRACTING:
-         return "Extracting";
-      case MSG_EXTRACTING_FILE:
-         return "Extracting file";
-      case MSG_FAILED_SAVING_CONFIG_TO:
-         return "Failed saving config to";
-      case MSG_FAILED_TO:
-         return "Failed to";
-      case MSG_FAILED_TO_ACCEPT_INCOMING_SPECTATOR:
-         return "Failed to accept incoming spectator.";
-      case MSG_FAILED_TO_ALLOCATE_MEMORY_FOR_PATCHED_CONTENT:
-         return "Failed to allocate memory for patched content...";
-      case MSG_FAILED_TO_APPLY_SHADER:
-         return "Failed to áp dụng shader.";
-      case MSG_FAILED_TO_BIND_SOCKET:
-         return "Failed to bind socket.";
-      case MSG_FAILED_TO_CREATE_THE_DIRECTORY:
-         return "Failed to create the directory.";
-      case MSG_FAILED_TO_EXTRACT_CONTENT_FROM_COMPRESSED_FILE:
-         return "Failed to extract content from compressed file";
-      case MSG_FAILED_TO_GET_NICKNAME_FROM_CLIENT:
-         return "Failed to get nickname from client.";
-      case MSG_FAILED_TO_LOAD:
-         return "Bị lỗi khi tải";
-      case MSG_FAILED_TO_LOAD_CONTENT:
-         return "Failed to tải content";
-      case MSG_FAILED_TO_LOAD_MOVIE_FILE:
-         return "Failed to tải movie file";
-      case MSG_FAILED_TO_LOAD_OVERLAY:
-         return "Failed to tải overlay.";
-      case MSG_FAILED_TO_LOAD_STATE:
-         return "Failed to tải state from";
-      case MSG_FAILED_TO_OPEN_LIBRETRO_CORE:
-         return "Failed to open libretro core";
-      case MSG_FAILED_TO_PATCH:
-         return "Failed to patch";
-      case MSG_FAILED_TO_RECEIVE_HEADER_FROM_CLIENT:
-         return "Failed to receive header from client.";
-      case MSG_FAILED_TO_RECEIVE_NICKNAME:
-         return "Failed to receive nickname.";
-      case MSG_FAILED_TO_RECEIVE_NICKNAME_FROM_HOST:
-         return "Failed to receive nickname from host.";
-      case MSG_FAILED_TO_RECEIVE_NICKNAME_SIZE_FROM_HOST:
-         return "Failed to receive nickname size from host.";
-      case MSG_FAILED_TO_RECEIVE_SRAM_DATA_FROM_HOST:
-         return "Failed to receive SRAM data from host.";
-      case MSG_FAILED_TO_REMOVE_DISK_FROM_TRAY:
-         return "Failed to remove disk from tray.";
-      case MSG_FAILED_TO_REMOVE_TEMPORARY_FILE:
-         return "Failed to remove temporary file";
-      case MSG_FAILED_TO_SAVE_SRAM:
-         return "Failed to save SRAM";
-      case MSG_FAILED_TO_SAVE_STATE_TO:
-         return "Failed to save state to";
-      case MSG_FAILED_TO_SEND_NICKNAME:
-         return "Failed to send nickname.";
-      case MSG_FAILED_TO_SEND_NICKNAME_SIZE:
-         return "Failed to send nickname size.";
-      case MSG_FAILED_TO_SEND_NICKNAME_TO_CLIENT:
-         return "Failed to send nickname to client.";
-      case MSG_FAILED_TO_SEND_NICKNAME_TO_HOST:
-         return "Failed to send nickname to host.";
-      case MSG_FAILED_TO_SEND_SRAM_DATA_TO_CLIENT:
-         return "Failed to send SRAM data to client.";
-      case MSG_FAILED_TO_START_AUDIO_DRIVER:
-         return "Bị lỗi khi chạy chương trình điều khiển âm thanh. Sẽ tiếp tục chạy và bỏ âm thanh.";
-      case MSG_FAILED_TO_START_MOVIE_RECORD:
-         return "Failed to start movie record.";
-      case MSG_FAILED_TO_START_RECORDING:
-         return "Failed to start recording.";
-      case MSG_FAILED_TO_TAKE_SCREENSHOT:
-         return "Bị lỗi khi chụp ảnh màn hình.";
-      case MSG_FAILED_TO_UNDO_LOAD_STATE:
-         return "Failed to undo tải state.";
-      case MSG_FAILED_TO_UNDO_SAVE_STATE:
-         return "Failed to undo save state.";
-      case MSG_FAILED_TO_UNMUTE_AUDIO:
-         return "Failed to unmute Âm thanh.";
-      case MSG_FATAL_ERROR_RECEIVED_IN:
-         return "Fatal error received in";
-      case MSG_FILE_NOT_FOUND:
-         return "Không tìm thấy tệp";
-      case MSG_FOUND_AUTO_SAVESTATE_IN:
-         return "Tìm thấy savestate tự đông trong";
-      case MSG_FOUND_DISK_LABEL:
-         return "Found disk label";
-      case MSG_FOUND_FIRST_DATA_TRACK_ON_FILE:
-         return "Found first data track on file";
-      case MSG_FOUND_LAST_STATE_SLOT:
-         return "Tiềm thấy state slot xài lần trước";
-      case MSG_FOUND_SHADER:
-         return "Found shader";
-      case MSG_FRAMES:
-         return "Frames";
-      case MSG_GAME_SPECIFIC_CORE_OPTIONS_FOUND_AT:
-         return "Per-Game Options: game-specific core options found at";
-      case MSG_GOT_INVALID_DISK_INDEX:
-         return "Got invalid disk index.";
-      case MSG_GRAB_MOUSE_STATE:
-         return "Grab mouse state";
-      case MSG_HW_RENDERED_MUST_USE_POSTSHADED_RECORDING:
-         return "Libretro core is hardware rendered. Must use post-shaded recording as well.";
-      case MSG_INFLATED_CHECKSUM_DID_NOT_MATCH_CRC32:
-         return "Inflated checksum did not match CRC32.";
-      case MSG_INPUT_CHEAT:
-         return "Input Cheat";
-      case MSG_INPUT_CHEAT_FILENAME:
-         return "Cheat Filename";
-      case MSG_INPUT_PRESET_FILENAME:
-         return "Preset Filename";
-      case MSG_INTERFACE:
-         return "Interface";
-      case MSG_INTERNAL_STORAGE:
-         return "Internal Storage";
-      case MSG_REMOVABLE_STORAGE:
-         return "Removable Storage";
-      case MSG_INVALID_NICKNAME_SIZE:
-         return "Invalid nickname size.";
-      case MSG_IN_BYTES:
-         return "in bytes";
-      case MSG_IN_GIGABYTES:
-         return "in gigabytes";
-      case MSG_IN_MEGABYTES:
-         return "in megabytes";
-      case MSG_LIBRETRO_ABI_BREAK:
-         return "is compiled against a different version of libretro than this libretro implementation.";
-      case MSG_LIBRETRO_FRONTEND:
-         return "Frontend for libretro";
-      case MSG_LOADED_STATE_FROM_SLOT:
-         return "Loaded state from slot #%d.";
-      case MSG_LOADED_STATE_FROM_SLOT_AUTO:
-         return "Loaded state from slot -1 (auto).";
-      case MSG_LOADING:
-         return "Đang tải";
-      case MSG_LOADING_CONTENT_FILE:
-         return "Loading content file";
-      case MSG_LOADING_HISTORY_FILE:
-         return "Đang nạp tập tin lịch sử";
-      case MSG_LOADING_STATE:
-         return "Đang tải state";
-      case MSG_MEMORY:
-         return "Memory";
-      case MSG_MOVIE_FILE_IS_NOT_A_VALID_BSV1_FILE:
-         return "Movie file is not a valid BSV1 file.";
-      case MSG_MOVIE_FORMAT_DIFFERENT_SERIALIZER_VERSION:
-         return "Movie format seems to have a different serializer version. Will most likely fail.";
-      case MSG_MOVIE_PLAYBACK_ENDED:
-         return "Movie playback ended.";
-      case MSG_MOVIE_RECORD_STOPPED:
-         return "Stopping movie record.";
-      case MSG_NETPLAY_FAILED:
-         return "Failed to initialize netplay.";
-      case MSG_NO_CONTENT_STARTING_DUMMY_CORE:
-         return "No content, starting dummy core.";
-      case MSG_NO_SAVE_STATE_HAS_BEEN_OVERWRITTEN_YET:
-         return "No save state has been overwritten yet.";
-      case MSG_NO_STATE_HAS_BEEN_LOADED_YET:
-         return "No state has been loaded yet.";
-      case MSG_OVERRIDES_ERROR_SAVING:
-         return "Error saving overrides.";
-      case MSG_OVERRIDES_SAVED_SUCCESSFULLY:
-         return "Overrides saved successfully.";
-      case MSG_PAUSED:
-         return "Paused.";
-      case MSG_PROGRAM:
-         return "RetroArch";
-      case MSG_READING_FIRST_DATA_TRACK:
-         return "Reading first data track...";
-      case MSG_RECEIVED:
-         return "received";
-      case MSG_RECORDING_TERMINATED_DUE_TO_RESIZE:
-         return "Recording terminated due to resize.";
-      case MSG_RECORDING_TO:
-         return "Recording to";
-      case MSG_REDIRECTING_CHEATFILE_TO:
-         return "Redirecting cheat file to";
-      case MSG_REDIRECTING_SAVEFILE_TO:
-         return "Redirecting save file to";
-      case MSG_REDIRECTING_SAVESTATE_TO:
-         return "Redirecting savestate to";
-      case MSG_REMAP_FILE_SAVED_SUCCESSFULLY:
-         return "Remap file saved successfully.";
-      case MSG_REMOVED_DISK_FROM_TRAY:
-         return "Removed disk from tray.";
-      case MSG_REMOVING_TEMPORARY_CONTENT_FILE:
-         return "Removing temporary content file";
-      case MSG_RESET:
-         return "Reset";
-      case MSG_RESTARTING_RECORDING_DUE_TO_DRIVER_REINIT:
-         return "Restarting recording due to driver reinit.";
-      case MSG_RESTORED_OLD_SAVE_STATE:
-         return "Restored old save state.";
-      case MSG_RESTORING_DEFAULT_SHADER_PRESET_TO:
-         return "Shaders: restoring default shader preset to";
-      case MSG_REVERTING_SAVEFILE_DIRECTORY_TO:
-         return "Reverting savefile directory to";
-      case MSG_REVERTING_SAVESTATE_DIRECTORY_TO:
-         return "Reverting savestate directory to";
-      case MSG_REWINDING:
-         return "Rewinding.";
-      case MSG_REWIND_INIT:
-         return "Initializing rewind buffer with size";
-      case MSG_REWIND_INIT_FAILED:
-         return "Failed to initialize rewind buffer. Rewinding will be disabled.";
-      case MSG_REWIND_INIT_FAILED_THREADED_AUDIO:
-         return "Implementation uses threaded Âm thanh. Cannot use rewind.";
-      case MSG_REWIND_REACHED_END:
-         return "Reached end of rewind buffer.";
-      case MSG_SAVED_NEW_CONFIG_TO:
-         return "Saved new config to";
-      case MSG_SAVED_STATE_TO_SLOT:
-         return "Saved state to slot #%d.";
-      case MSG_SAVED_STATE_TO_SLOT_AUTO:
-         return "Saved state to slot #-1 (auto).";
-      case MSG_SAVED_SUCCESSFULLY_TO:
-         return "Saved successfully to";
-      case MSG_SAVING_RAM_TYPE:
-         return "Saving RAM type";
-      case MSG_SAVING_STATE:
-         return "Saving state";
-      case MSG_SCANNING:
-         return "Scanning";
-      case MSG_SCANNING_OF_DIRECTORY_FINISHED:
-         return "Scanning of directory finished";
-      case MSG_SENDING_COMMAND:
-         return "Sending command";
-      case MSG_SEVERAL_PATCHES_ARE_EXPLICITLY_DEFINED:
-         return "Several patches are explicitly defined, ignoring all...";
-      case MSG_SHADER_PRESET_SAVED_SUCCESSFULLY:
-         return "Shader preset saved successfully.";
-      case MSG_SKIPPING_SRAM_LOAD:
-         return "Skipping SRAM tải.";
-      case MSG_SLOW_MOTION:
-         return "Slow motion.";
-      case MSG_SLOW_MOTION_REWIND:
-         return "Slow motion rewind.";
-      case MSG_SRAM_WILL_NOT_BE_SAVED:
-         return "SRAM will not be saved.";
-      case MSG_STARTING_MOVIE_PLAYBACK:
-         return "Starting movie playback.";
-      case MSG_STARTING_MOVIE_RECORD_TO:
-         return "Starting movie record to";
-      case MSG_STATE_SIZE:
-         return "State size";
-      case MSG_STATE_SLOT:
-         return "State slot";
-      case MSG_TAKING_SCREENSHOT:
-         return "Taking screenshot.";
-      case MSG_TO:
-         return "to";
-      case MSG_UNDID_LOAD_STATE:
-         return "Undid Tải state.";
-      case MSG_UNDOING_SAVE_STATE:
-         return "Undoing save state";
-      case MSG_UNKNOWN:
-         return "Unknown";
-      case MSG_UNPAUSED:
-         return "Unpaused.";
-      case MSG_UNRECOGNIZED_COMMAND:
-         return "Unrecognized command";
-      case MSG_USING_CORE_NAME_FOR_NEW_CONFIG:
-         return "Using core name for new config.";
-      case MSG_USING_LIBRETRO_DUMMY_CORE_RECORDING_SKIPPED:
-         return "Using libretro dummy core. Skipping recording.";
-      case MSG_VALUE_CONNECT_DEVICE_FROM_A_VALID_PORT:
-         return "Kết nối thiết bị từ cổng hợp lệ.";
-      case MSG_VALUE_DISCONNECTING_DEVICE_FROM_PORT:
-         return "Đang ngắt kết nối thiết bị từ cổng";
-      case MSG_VALUE_REBOOTING:
-         return "Đang khởi động lại...";
-      case MSG_VALUE_SHUTTING_DOWN:
-         return "Đang tắt máy...";
-      case MSG_VERSION_OF_LIBRETRO_API:
-         return "Phiên bản của libretro API";
-      case MSG_VIEWPORT_SIZE_CALCULATION_FAILED:
-         return "Viewport size calculation failed! Will continue using raw data. This will probably not work right ...";
-      case MSG_VIRTUAL_DISK_TRAY:
-         return "virtual disk tray.";
->>>>>>> be936e9b
       default:
          break;
    }
