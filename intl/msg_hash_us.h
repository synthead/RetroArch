--- conflicted
+++ resolved
@@ -5259,7 +5259,6 @@
    "The maximum number of active connections that the host will accept before refusing new ones."
    )
 MSG_HASH(
-<<<<<<< HEAD
    MENU_ENUM_LABEL_VALUE_NETPLAY_MAX_PING,
    "Ping Limiter"
    )
@@ -5268,8 +5267,6 @@
    "The maximum connection latency (ping) that the host will accept. Set it to 0 for no limit."
    )
 MSG_HASH(
-=======
->>>>>>> fbbe351f
    MENU_ENUM_LABEL_VALUE_NETPLAY_PASSWORD,
    "Server Password"
    )
